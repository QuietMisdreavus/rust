// Copyright 2014 The Rust Project Developers. See the COPYRIGHT
// file at the top-level directory of this distribution and at
// http://rust-lang.org/COPYRIGHT.
//
// Licensed under the Apache License, Version 2.0 <LICENSE-APACHE or
// http://www.apache.org/licenses/LICENSE-2.0> or the MIT license
// <LICENSE-MIT or http://opensource.org/licenses/MIT>, at your
// option. This file may not be copied, modified, or distributed
// except according to those terms.

// This implementation is largely based on the high-level description and analysis of B-Trees
// found in *Open Data Structures* (ODS). Although our implementation does not use any of
// the source found in ODS, if one wishes to review the high-level design of this structure, it
// can be freely downloaded at http://opendatastructures.org/. Its contents are as of this
// writing (August 2014) freely licensed under the following Creative Commons Attribution
// License: [CC BY 2.5 CA](http://creativecommons.org/licenses/by/2.5/ca/).

pub use self::Entry::*;

use core::prelude::*;

use core::borrow::{BorrowFrom, ToOwned};
use core::cmp::Ordering;
use core::default::Default;
use core::fmt::Show;
use core::hash::{Writer, Hash};
use core::iter::{Map, FromIterator};
use core::ops::{Index, IndexMut};
use core::{iter, fmt, mem};

use ring_buf::RingBuf;

use self::Continuation::{Continue, Finished};
use self::StackOp::*;
use super::node::ForceResult::{Leaf, Internal};
use super::node::TraversalItem::{self, Elem, Edge};
use super::node::{Traversal, MutTraversal, MoveTraversal};
use super::node::{self, Node, Found, GoDown};

// FIXME(conventions): implement bounded iterators

/// A map based on a B-Tree.
///
/// B-Trees represent a fundamental compromise between cache-efficiency and actually minimizing
/// the amount of work performed in a search. In theory, a binary search tree (BST) is the optimal
/// choice for a sorted map, as a perfectly balanced BST performs the theoretical minimum amount of
/// comparisons necessary to find an element (log<sub>2</sub>n). However, in practice the way this
/// is done is *very* inefficient for modern computer architectures. In particular, every element
/// is stored in its own individually heap-allocated node. This means that every single insertion
/// triggers a heap-allocation, and every single comparison should be a cache-miss. Since these
/// are both notably expensive things to do in practice, we are forced to at very least reconsider
/// the BST strategy.
///
/// A B-Tree instead makes each node contain B-1 to 2B-1 elements in a contiguous array. By doing
/// this, we reduce the number of allocations by a factor of B, and improve cache efficiency in
/// searches. However, this does mean that searches will have to do *more* comparisons on average.
/// The precise number of comparisons depends on the node search strategy used. For optimal cache
/// efficiency, one could search the nodes linearly. For optimal comparisons, one could search
/// the node using binary search. As a compromise, one could also perform a linear search
/// that initially only checks every i<sup>th</sup> element for some choice of i.
///
/// Currently, our implementation simply performs naive linear search. This provides excellent
/// performance on *small* nodes of elements which are cheap to compare. However in the future we
/// would like to further explore choosing the optimal search strategy based on the choice of B,
/// and possibly other factors. Using linear search, searching for a random element is expected
/// to take O(B log<sub>B</sub>n) comparisons, which is generally worse than a BST. In practice,
/// however, performance is excellent. `BTreeMap` is able to readily outperform `TreeMap` under
/// many workloads, and is competitive where it doesn't. BTreeMap also generally *scales* better
/// than TreeMap, making it more appropriate for large datasets.
///
/// However, `TreeMap` may still be more appropriate to use in many contexts. If elements are very
/// large or expensive to compare, `TreeMap` may be more appropriate. It won't allocate any
/// more space than is needed, and will perform the minimal number of comparisons necessary.
/// `TreeMap` also provides much better performance stability guarantees. Generally, very few
/// changes need to be made to update a BST, and two updates are expected to take about the same
/// amount of time on roughly equal sized BSTs. However a B-Tree's performance is much more
/// amortized. If a node is overfull, it must be split into two nodes. If a node is underfull, it
/// may be merged with another. Both of these operations are relatively expensive to perform, and
/// it's possible to force one to occur at every single level of the tree in a single insertion or
/// deletion. In fact, a malicious or otherwise unlucky sequence of insertions and deletions can
/// force this degenerate behaviour to occur on every operation. While the total amount of work
/// done on each operation isn't *catastrophic*, and *is* still bounded by O(B log<sub>B</sub>n),
/// it is certainly much slower when it does.
#[derive(Clone)]
#[stable]
pub struct BTreeMap<K, V> {
    root: Node<K, V>,
    length: uint,
    depth: uint,
    b: uint,
}

/// An abstract base over-which all other BTree iterators are built.
struct AbsIter<T> {
    lca: T,
    left: RingBuf<T>,
    right: RingBuf<T>,
    size: uint,
}

/// An iterator over a BTreeMap's entries.
#[stable]
pub struct Iter<'a, K: 'a, V: 'a> {
    inner: AbsIter<Traversal<'a, K, V>>
}

/// A mutable iterator over a BTreeMap's entries.
#[stable]
pub struct IterMut<'a, K: 'a, V: 'a> {
    inner: AbsIter<MutTraversal<'a, K, V>>
}

/// An owning iterator over a BTreeMap's entries.
#[stable]
pub struct IntoIter<K, V> {
    inner: AbsIter<MoveTraversal<K, V>>
}

/// An iterator over a BTreeMap's keys.
#[stable]
pub struct Keys<'a, K: 'a, V: 'a> {
    inner: Map<(&'a K, &'a V), &'a K, Iter<'a, K, V>, fn((&'a K, &'a V)) -> &'a K>
}

/// An iterator over a BTreeMap's values.
#[stable]
pub struct Values<'a, K: 'a, V: 'a> {
    inner: Map<(&'a K, &'a V), &'a V, Iter<'a, K, V>, fn((&'a K, &'a V)) -> &'a V>
}

#[stable]
/// A view into a single entry in a map, which may either be vacant or occupied.
pub enum Entry<'a, Q: ?Sized +'a, K:'a, V:'a> {
    /// A vacant Entry
    Vacant(VacantEntry<'a, Q, K, V>),
    /// An occupied Entry
    Occupied(OccupiedEntry<'a, K, V>),
}

#[stable]
/// A vacant Entry.
pub struct VacantEntry<'a, Q: ?Sized +'a, K:'a, V:'a> {
    key: &'a Q,
    stack: stack::SearchStack<'a, K, V, node::handle::Edge, node::handle::Leaf>,
}

#[stable]
/// An occupied Entry.
pub struct OccupiedEntry<'a, K:'a, V:'a> {
    stack: stack::SearchStack<'a, K, V, node::handle::KV, node::handle::LeafOrInternal>,
}

impl<K: Ord, V> BTreeMap<K, V> {
    /// Makes a new empty BTreeMap with a reasonable choice for B.
    #[stable]
    pub fn new() -> BTreeMap<K, V> {
        //FIXME(Gankro): Tune this as a function of size_of<K/V>?
        BTreeMap::with_b(6)
    }

    /// Makes a new empty BTreeMap with the given B.
    ///
    /// B cannot be less than 2.
    pub fn with_b(b: uint) -> BTreeMap<K, V> {
        assert!(b > 1, "B must be greater than 1");
        BTreeMap {
            length: 0,
            depth: 1,
            root: Node::make_leaf_root(b),
            b: b,
        }
    }

    /// Clears the map, removing all values.
    ///
    /// # Examples
    ///
    /// ```
    /// use std::collections::BTreeMap;
    ///
    /// let mut a = BTreeMap::new();
    /// a.insert(1u, "a");
    /// a.clear();
    /// assert!(a.is_empty());
    /// ```
    #[stable]
    pub fn clear(&mut self) {
        let b = self.b;
        // avoid recursive destructors by manually traversing the tree
        for _ in mem::replace(self, BTreeMap::with_b(b)).into_iter() {};
    }

    // Searching in a B-Tree is pretty straightforward.
    //
    // Start at the root. Try to find the key in the current node. If we find it, return it.
    // If it's not in there, follow the edge *before* the smallest key larger than
    // the search key. If no such key exists (they're *all* smaller), then just take the last
    // edge in the node. If we're in a leaf and we don't find our key, then it's not
    // in the tree.

    /// Returns a reference to the value corresponding to the key.
    ///
    /// The key may be any borrowed form of the map's key type, but the ordering
    /// on the borrowed form *must* match the ordering on the key type.
    ///
    /// # Examples
    ///
    /// ```
    /// use std::collections::BTreeMap;
    ///
    /// let mut map = BTreeMap::new();
    /// map.insert(1u, "a");
    /// assert_eq!(map.get(&1), Some(&"a"));
    /// assert_eq!(map.get(&2), None);
    /// ```
    #[stable]
    pub fn get<Q: ?Sized>(&self, key: &Q) -> Option<&V> where Q: BorrowFrom<K> + Ord {
        let mut cur_node = &self.root;
        loop {
            match Node::search(cur_node, key) {
                Found(handle) => return Some(handle.into_kv().1),
                GoDown(handle) => match handle.force() {
                    Leaf(_) => return None,
                    Internal(internal_handle) => {
                        cur_node = internal_handle.into_edge();
                        continue;
                    }
                }
            }
        }
    }

    /// Returns true if the map contains a value for the specified key.
    ///
    /// The key may be any borrowed form of the map's key type, but the ordering
    /// on the borrowed form *must* match the ordering on the key type.
    ///
    /// # Examples
    ///
    /// ```
    /// use std::collections::BTreeMap;
    ///
    /// let mut map = BTreeMap::new();
    /// map.insert(1u, "a");
    /// assert_eq!(map.contains_key(&1), true);
    /// assert_eq!(map.contains_key(&2), false);
    /// ```
    #[stable]
    pub fn contains_key<Q: ?Sized>(&self, key: &Q) -> bool where Q: BorrowFrom<K> + Ord {
        self.get(key).is_some()
    }

    /// Returns a mutable reference to the value corresponding to the key.
    ///
    /// The key may be any borrowed form of the map's key type, but the ordering
    /// on the borrowed form *must* match the ordering on the key type.
    ///
    /// # Examples
    ///
    /// ```
    /// use std::collections::BTreeMap;
    ///
    /// let mut map = BTreeMap::new();
    /// map.insert(1u, "a");
    /// match map.get_mut(&1) {
    ///     Some(x) => *x = "b",
    ///     None => (),
    /// }
    /// assert_eq!(map[1], "b");
    /// ```
    // See `get` for implementation notes, this is basically a copy-paste with mut's added
    #[stable]
    pub fn get_mut<Q: ?Sized>(&mut self, key: &Q) -> Option<&mut V> where Q: BorrowFrom<K> + Ord {
        // temp_node is a Borrowck hack for having a mutable value outlive a loop iteration
        let mut temp_node = &mut self.root;
        loop {
            let cur_node = temp_node;
            match Node::search(cur_node, key) {
                Found(handle) => return Some(handle.into_kv_mut().1),
                GoDown(handle) => match handle.force() {
                    Leaf(_) => return None,
                    Internal(internal_handle) => {
                        temp_node = internal_handle.into_edge_mut();
                        continue;
                    }
                }
            }
        }
    }

    // Insertion in a B-Tree is a bit complicated.
    //
    // First we do the same kind of search described in `find`. But we need to maintain a stack of
    // all the nodes/edges in our search path. If we find a match for the key we're trying to
    // insert, just swap the vals and return the old ones. However, when we bottom out in a leaf,
    // we attempt to insert our key-value pair at the same location we would want to follow another
    // edge.
    //
    // If the node has room, then this is done in the obvious way by shifting elements. However,
    // if the node itself is full, we split node into two, and give its median key-value
    // pair to its parent to insert the new node with. Of course, the parent may also be
    // full, and insertion can propagate until we reach the root. If we reach the root, and
    // it is *also* full, then we split the root and place the two nodes under a newly made root.
    //
    // Note that we subtly deviate from Open Data Structures in our implementation of split.
    // ODS describes inserting into the node *regardless* of its capacity, and then
    // splitting *afterwards* if it happens to be overfull. However, this is inefficient.
    // Instead, we split beforehand, and then insert the key-value pair into the appropriate
    // result node. This has two consequences:
    //
    // 1) While ODS produces a left node of size B-1, and a right node of size B,
    // we may potentially reverse this. However, this shouldn't effect the analysis.
    //
    // 2) While ODS may potentially return the pair we *just* inserted after
    // the split, we will never do this. Again, this shouldn't effect the analysis.

    /// Inserts a key-value pair from the map. If the key already had a value
    /// present in the map, that value is returned. Otherwise, `None` is returned.
    ///
    /// # Examples
    ///
    /// ```
    /// use std::collections::BTreeMap;
    ///
    /// let mut map = BTreeMap::new();
    /// assert_eq!(map.insert(37u, "a"), None);
    /// assert_eq!(map.is_empty(), false);
    ///
    /// map.insert(37, "b");
    /// assert_eq!(map.insert(37, "c"), Some("b"));
    /// assert_eq!(map[37], "c");
    /// ```
    #[stable]
    pub fn insert(&mut self, mut key: K, mut value: V) -> Option<V> {
        // This is a stack of rawptrs to nodes paired with indices, respectively
        // representing the nodes and edges of our search path. We have to store rawptrs
        // because as far as Rust is concerned, we can mutate aliased data with such a
        // stack. It is of course correct, but what it doesn't know is that we will only
        // be popping and using these ptrs one at a time in child-to-parent order. The alternative
        // to doing this is to take the Nodes from their parents. This actually makes
        // borrowck *really* happy and everything is pretty smooth. However, this creates
        // *tons* of pointless writes, and requires us to always walk all the way back to
        // the root after an insertion, even if we only needed to change a leaf. Therefore,
        // we accept this potential unsafety and complexity in the name of performance.
        //
        // Regardless, the actual dangerous logic is completely abstracted away from BTreeMap
        // by the stack module. All it can do is immutably read nodes, and ask the search stack
        // to proceed down some edge by index. This makes the search logic we'll be reusing in a
        // few different methods much neater, and of course drastically improves safety.
        let mut stack = stack::PartialSearchStack::new(self);

        loop {
            let result = stack.with(move |pusher, node| {
                // Same basic logic as found in `find`, but with PartialSearchStack mediating the
                // actual nodes for us
                return match Node::search(node, &key) {
                    Found(mut handle) => {
                        // Perfect match, swap the values and return the old one
                        mem::swap(handle.val_mut(), &mut value);
                        Finished(Some(value))
                    },
                    GoDown(handle) => {
                        // We need to keep searching, try to get the search stack
                        // to go down further
                        match handle.force() {
                            Leaf(leaf_handle) => {
                                // We've reached a leaf, perform the insertion here
                                pusher.seal(leaf_handle).insert(key, value);
                                Finished(None)
                            }
                            Internal(internal_handle) => {
                                // We've found the subtree to insert this key/value pair in,
                                // keep searching
                                Continue((pusher.push(internal_handle), key, value))
                            }
                        }
                    }
                }
            });
            match result {
                Finished(ret) => { return ret; },
                Continue((new_stack, renewed_key, renewed_val)) => {
                    stack = new_stack;
                    key = renewed_key;
                    value = renewed_val;
                }
            }
        }
    }

    // Deletion is the most complicated operation for a B-Tree.
    //
    // First we do the same kind of search described in
    // `find`. But we need to maintain a stack of all the nodes/edges in our search path.
    // If we don't find the key, then we just return `None` and do nothing. If we do find the
    // key, we perform two operations: remove the item, and then possibly handle underflow.
    //
    // # removing the item
    //      If the node is a leaf, we just remove the item, and shift
    //      any items after it back to fill the hole.
    //
    //      If the node is an internal node, we *swap* the item with the smallest item in
    //      in its right subtree (which must reside in a leaf), and then revert to the leaf
    //      case
    //
    // # handling underflow
    //      After removing an item, there may be too few items in the node. We want nodes
    //      to be mostly full for efficiency, although we make an exception for the root, which
    //      may have as few as one item. If this is the case, we may first try to steal
    //      an item from our left or right neighbour.
    //
    //      To steal from the left (right) neighbour,
    //      we take the largest (smallest) item and child from it. We then swap the taken item
    //      with the item in their mutual parent that separates them, and then insert the
    //      parent's item and the taken child into the first (last) index of the underflowed node.
    //
    //      However, stealing has the possibility of underflowing our neighbour. If this is the
    //      case, we instead *merge* with our neighbour. This of course reduces the number of
    //      children in the parent. Therefore, we also steal the item that separates the now
    //      merged nodes, and insert it into the merged node.
    //
    //      Merging may cause the parent to underflow. If this is the case, then we must repeat
    //      the underflow handling process on the parent. If merging merges the last two children
    //      of the root, then we replace the root with the merged node.

    /// Removes a key from the map, returning the value at the key if the key
    /// was previously in the map.
    ///
    /// The key may be any borrowed form of the map's key type, but the ordering
    /// on the borrowed form *must* match the ordering on the key type.
    ///
    /// # Examples
    ///
    /// ```
    /// use std::collections::BTreeMap;
    ///
    /// let mut map = BTreeMap::new();
    /// map.insert(1u, "a");
    /// assert_eq!(map.remove(&1), Some("a"));
    /// assert_eq!(map.remove(&1), None);
    /// ```
    #[stable]
    pub fn remove<Q: ?Sized>(&mut self, key: &Q) -> Option<V> where Q: BorrowFrom<K> + Ord {
        // See `swap` for a more thorough description of the stuff going on in here
        let mut stack = stack::PartialSearchStack::new(self);
        loop {
            let result = stack.with(move |pusher, node| {
                return match Node::search(node, key) {
                    Found(handle) => {
                        // Perfect match. Terminate the stack here, and remove the entry
                        Finished(Some(pusher.seal(handle).remove()))
                    },
                    GoDown(handle) => {
                        // We need to keep searching, try to go down the next edge
                        match handle.force() {
                            // We're at a leaf; the key isn't in here
                            Leaf(_) => Finished(None),
                            Internal(internal_handle) => Continue(pusher.push(internal_handle))
                        }
                    }
                }
            });
            match result {
                Finished(ret) => return ret,
                Continue(new_stack) => stack = new_stack
            }
        }
    }
}

/// A helper enum useful for deciding whether to continue a loop since we can't
/// return from a closure
enum Continuation<A, B> {
    Continue(A),
    Finished(B)
}

/// The stack module provides a safe interface for constructing and manipulating a stack of ptrs
/// to nodes. By using this module much better safety guarantees can be made, and more search
/// boilerplate gets cut out.
mod stack {
    use core::prelude::*;
    use core::kinds::marker;
    use core::mem;
    use core::ops::{Deref, DerefMut};
    use super::BTreeMap;
    use super::super::node::{self, Node, Fit, Split, Internal, Leaf};
    use super::super::node::handle;
    use vec::Vec;

    /// A generic mutable reference, identical to `&mut` except for the fact that its lifetime
    /// parameter is invariant. This means that wherever an `IdRef` is expected, only an `IdRef`
    /// with the exact requested lifetime can be used. This is in contrast to normal references,
    /// where `&'static` can be used in any function expecting any lifetime reference.
    pub struct IdRef<'id, T: 'id> {
        inner: &'id mut T,
        marker: marker::InvariantLifetime<'id>
    }

    impl<'id, T> Deref for IdRef<'id, T> {
        type Target = T;

        fn deref(&self) -> &T {
            &*self.inner
        }
    }

    impl<'id, T> DerefMut for IdRef<'id, T> {
        fn deref_mut(&mut self) -> &mut T {
            &mut *self.inner
        }
    }

    type StackItem<K, V> = node::Handle<*mut Node<K, V>, handle::Edge, handle::Internal>;
    type Stack<K, V> = Vec<StackItem<K, V>>;

    /// A `PartialSearchStack` handles the construction of a search stack.
    pub struct PartialSearchStack<'a, K:'a, V:'a> {
        map: &'a mut BTreeMap<K, V>,
        stack: Stack<K, V>,
        next: *mut Node<K, V>,
    }

    /// A `SearchStack` represents a full path to an element or an edge of interest. It provides
    /// methods depending on the type of what the path points to for removing an element, inserting
    /// a new element, and manipulating to element at the top of the stack.
    pub struct SearchStack<'a, K:'a, V:'a, Type, NodeType> {
        map: &'a mut BTreeMap<K, V>,
        stack: Stack<K, V>,
        top: node::Handle<*mut Node<K, V>, Type, NodeType>,
    }

    /// A `PartialSearchStack` that doesn't hold a a reference to the next node, and is just
    /// just waiting for a `Handle` to that next node to be pushed. See `PartialSearchStack::with`
    /// for more details.
    pub struct Pusher<'id, 'a, K:'a, V:'a> {
        map: &'a mut BTreeMap<K, V>,
        stack: Stack<K, V>,
        marker: marker::InvariantLifetime<'id>
    }

    impl<'a, K, V> PartialSearchStack<'a, K, V> {
        /// Creates a new PartialSearchStack from a BTreeMap by initializing the stack with the
        /// root of the tree.
        pub fn new(map: &'a mut BTreeMap<K, V>) -> PartialSearchStack<'a, K, V> {
            let depth = map.depth;

            PartialSearchStack {
                next: &mut map.root as *mut _,
                map: map,
                stack: Vec::with_capacity(depth),
            }
        }

        /// Breaks up the stack into a `Pusher` and the next `Node`, allowing the given closure
        /// to interact with, search, and finally push the `Node` onto the stack. The passed in
        /// closure must be polymorphic on the `'id` lifetime parameter, as this statically
        /// ensures that only `Handle`s from the correct `Node` can be pushed.
        ///
        /// The reason this works is that the `Pusher` has an `'id` parameter, and will only accept
        /// handles with the same `'id`. The closure could only get references with that lifetime
        /// through its arguments or through some other `IdRef` that it has lying around. However,
        /// no other `IdRef` could possibly work - because the `'id` is held in an invariant
        /// parameter, it would need to have precisely the correct lifetime, which would mean that
        /// at least one of the calls to `with` wouldn't be properly polymorphic, wanting a
        /// specific lifetime instead of the one that `with` chooses to give it.
        ///
        /// See also Haskell's `ST` monad, which uses a similar trick.
        pub fn with<T, F: for<'id> FnOnce(Pusher<'id, 'a, K, V>,
                                          IdRef<'id, Node<K, V>>) -> T>(self, closure: F) -> T {
            let pusher = Pusher {
                map: self.map,
                stack: self.stack,
                marker: marker::InvariantLifetime
            };
            let node = IdRef {
                inner: unsafe { &mut *self.next },
                marker: marker::InvariantLifetime
            };

            closure(pusher, node)
        }
    }

    impl<'id, 'a, K, V> Pusher<'id, 'a, K, V> {
        /// Pushes the requested child of the stack's current top on top of the stack. If the child
        /// exists, then a new PartialSearchStack is yielded. Otherwise, a VacantSearchStack is
        /// yielded.
        pub fn push(mut self, mut edge: node::Handle<IdRef<'id, Node<K, V>>,
                                                     handle::Edge,
                                                     handle::Internal>)
                    -> PartialSearchStack<'a, K, V> {
            self.stack.push(edge.as_raw());
            PartialSearchStack {
                map: self.map,
                stack: self.stack,
                next: edge.edge_mut() as *mut _,
            }
        }

        /// Converts the PartialSearchStack into a SearchStack.
        pub fn seal<Type, NodeType>
                   (self, mut handle: node::Handle<IdRef<'id, Node<K, V>>, Type, NodeType>)
                    -> SearchStack<'a, K, V, Type, NodeType> {
            SearchStack {
                map: self.map,
                stack: self.stack,
                top: handle.as_raw(),
            }
        }
    }

    impl<'a, K, V, NodeType> SearchStack<'a, K, V, handle::KV, NodeType> {
        /// Gets a reference to the value the stack points to.
        pub fn peek(&self) -> &V {
            unsafe { self.top.from_raw().into_kv().1 }
        }

        /// Gets a mutable reference to the value the stack points to.
        pub fn peek_mut(&mut self) -> &mut V {
            unsafe { self.top.from_raw_mut().into_kv_mut().1 }
        }

        /// Converts the stack into a mutable reference to the value it points to, with a lifetime
        /// tied to the original tree.
        pub fn into_top(mut self) -> &'a mut V {
            unsafe {
                mem::copy_mut_lifetime(
                    self.map,
                    self.top.from_raw_mut().val_mut()
                )
            }
        }
    }

    impl<'a, K, V> SearchStack<'a, K, V, handle::KV, handle::Leaf> {
        /// Removes the key and value in the top element of the stack, then handles underflows as
        /// described in BTree's pop function.
        fn remove_leaf(mut self) -> V {
            self.map.length -= 1;

            // Remove the key-value pair from the leaf that this search stack points to.
            // Then, note if the leaf is underfull, and promptly forget the leaf and its ptr
            // to avoid ownership issues.
            let (value, mut underflow) = unsafe {
                let (_, value) = self.top.from_raw_mut().remove_as_leaf();
                let underflow = self.top.from_raw().node().is_underfull();
                (value, underflow)
            };

            loop {
                match self.stack.pop() {
                    None => {
                        // We've reached the root, so no matter what, we're done. We manually
                        // access the root via the tree itself to avoid creating any dangling
                        // pointers.
                        if self.map.root.len() == 0 && !self.map.root.is_leaf() {
                            // We've emptied out the root, so make its only child the new root.
                            // If it's a leaf, we just let it become empty.
                            self.map.depth -= 1;
                            self.map.root.hoist_lone_child();
                        }
                        return value;
                    }
                    Some(mut handle) => {
                        if underflow {
                            // Underflow! Handle it!
                            unsafe {
                                handle.from_raw_mut().handle_underflow();
                                underflow = handle.from_raw().node().is_underfull();
                            }
                        } else {
                            // All done!
                            return value;
                        }
                    }
                }
            }
        }
    }

    impl<'a, K, V> SearchStack<'a, K, V, handle::KV, handle::LeafOrInternal> {
        /// Removes the key and value in the top element of the stack, then handles underflows as
        /// described in BTree's pop function.
        pub fn remove(self) -> V {
            // Ensure that the search stack goes to a leaf. This is necessary to perform deletion
            // in a BTree. Note that this may put the tree in an inconsistent state (further
            // described in into_leaf's comments), but this is immediately fixed by the
            // removing the value we want to remove
            self.into_leaf().remove_leaf()
        }

        /// Subroutine for removal. Takes a search stack for a key that might terminate at an
        /// internal node, and mutates the tree and search stack to *make* it a search stack
        /// for that same key that *does* terminates at a leaf. If the mutation occurs, then this
        /// leaves the tree in an inconsistent state that must be repaired by the caller by
        /// removing the entry in question. Specifically the key-value pair and its successor will
        /// become swapped.
        fn into_leaf(mut self) -> SearchStack<'a, K, V, handle::KV, handle::Leaf> {
            unsafe {
                let mut top_raw = self.top;
                let mut top = top_raw.from_raw_mut();

                let key_ptr = top.key_mut() as *mut _;
                let val_ptr = top.val_mut() as *mut _;

                // Try to go into the right subtree of the found key to find its successor
                match top.force() {
                    Leaf(mut leaf_handle) => {
                        // We're a proper leaf stack, nothing to do
                        return SearchStack {
                            map: self.map,
                            stack: self.stack,
                            top: leaf_handle.as_raw()
                        }
                    }
                    Internal(mut internal_handle) => {
                        let mut right_handle = internal_handle.right_edge();

                        //We're not a proper leaf stack, let's get to work.
                        self.stack.push(right_handle.as_raw());

                        let mut temp_node = right_handle.edge_mut();
                        loop {
                            // Walk into the smallest subtree of this node
                            let node = temp_node;

                            match node.kv_handle(0).force() {
                                Leaf(mut handle) => {
                                    // This node is a leaf, do the swap and return
                                    mem::swap(handle.key_mut(), &mut *key_ptr);
                                    mem::swap(handle.val_mut(), &mut *val_ptr);
                                    return SearchStack {
                                        map: self.map,
                                        stack: self.stack,
                                        top: handle.as_raw()
                                    }
                                },
                                Internal(kv_handle) => {
                                    // This node is internal, go deeper
                                    let mut handle = kv_handle.into_left_edge();
                                    self.stack.push(handle.as_raw());
                                    temp_node = handle.into_edge_mut();
                                }
                            }
                        }
                    }
                }
            }
        }
    }

    impl<'a, K, V> SearchStack<'a, K, V, handle::Edge, handle::Leaf> {
        /// Inserts the key and value into the top element in the stack, and if that node has to
        /// split recursively inserts the split contents into the next element stack until
        /// splits stop.
        ///
        /// Assumes that the stack represents a search path from the root to a leaf.
        ///
        /// An &mut V is returned to the inserted value, for callers that want a reference to this.
        pub fn insert(mut self, key: K, val: V) -> &'a mut V {
            unsafe {
                self.map.length += 1;

                // Insert the key and value into the leaf at the top of the stack
                let (mut insertion, inserted_ptr) = self.top.from_raw_mut()
                                                        .insert_as_leaf(key, val);

                loop {
                    match insertion {
                        Fit => {
                            // The last insertion went off without a hitch, no splits! We can stop
                            // inserting now.
                            return &mut *inserted_ptr;
                        }
                        Split(key, val, right) => match self.stack.pop() {
                            // The last insertion triggered a split, so get the next element on the
                            // stack to recursively insert the split node into.
                            None => {
                                // The stack was empty; we've split the root, and need to make a
                                // a new one. This is done in-place because we can't move the
                                // root out of a reference to the tree.
                                Node::make_internal_root(&mut self.map.root, self.map.b,
                                                         key, val, right);

                                self.map.depth += 1;
                                return &mut *inserted_ptr;
                            }
                            Some(mut handle) => {
                                // The stack wasn't empty, do the insertion and recurse
                                insertion = handle.from_raw_mut()
                                                  .insert_as_internal(key, val, right);
                                continue;
                            }
                        }
                    }
                }
            }
        }
    }
}

#[stable]
impl<K: Ord, V> FromIterator<(K, V)> for BTreeMap<K, V> {
    fn from_iter<T: Iterator<Item=(K, V)>>(iter: T) -> BTreeMap<K, V> {
        let mut map = BTreeMap::new();
        map.extend(iter);
        map
    }
}

#[stable]
impl<K: Ord, V> Extend<(K, V)> for BTreeMap<K, V> {
    #[inline]
    fn extend<T: Iterator<Item=(K, V)>>(&mut self, mut iter: T) {
        for (k, v) in iter {
            self.insert(k, v);
        }
    }
}

#[stable]
impl<S: Writer, K: Hash<S>, V: Hash<S>> Hash<S> for BTreeMap<K, V> {
    fn hash(&self, state: &mut S) {
        for elt in self.iter() {
            elt.hash(state);
        }
    }
}

#[stable]
impl<K: Ord, V> Default for BTreeMap<K, V> {
    #[stable]
    fn default() -> BTreeMap<K, V> {
        BTreeMap::new()
    }
}

#[stable]
impl<K: PartialEq, V: PartialEq> PartialEq for BTreeMap<K, V> {
    fn eq(&self, other: &BTreeMap<K, V>) -> bool {
        self.len() == other.len() &&
            self.iter().zip(other.iter()).all(|(a, b)| a == b)
    }
}

#[stable]
impl<K: Eq, V: Eq> Eq for BTreeMap<K, V> {}

#[stable]
impl<K: PartialOrd, V: PartialOrd> PartialOrd for BTreeMap<K, V> {
    #[inline]
    fn partial_cmp(&self, other: &BTreeMap<K, V>) -> Option<Ordering> {
        iter::order::partial_cmp(self.iter(), other.iter())
    }
}

#[stable]
impl<K: Ord, V: Ord> Ord for BTreeMap<K, V> {
    #[inline]
    fn cmp(&self, other: &BTreeMap<K, V>) -> Ordering {
        iter::order::cmp(self.iter(), other.iter())
    }
}

#[stable]
impl<K: Show, V: Show> Show for BTreeMap<K, V> {
    fn fmt(&self, f: &mut fmt::Formatter) -> fmt::Result {
        try!(write!(f, "{{"));

        for (i, (k, v)) in self.iter().enumerate() {
            if i != 0 { try!(write!(f, ", ")); }
            try!(write!(f, "{}: {}", *k, *v));
        }

        write!(f, "}}")
    }
}

<<<<<<< HEAD
=======
// NOTE(stage0): remove impl after a snapshot
#[cfg(stage0)]
#[stable]
impl<K: Ord, Q: ?Sized, V> Index<Q, V> for BTreeMap<K, V>
    where Q: BorrowFrom<K> + Ord
{
    fn index(&self, key: &Q) -> &V {
        self.get(key).expect("no entry found for key")
    }
}

#[cfg(not(stage0))]  // NOTE(stage0): remove cfg after a snapshot
>>>>>>> 8f3a4243
#[stable]
impl<K: Ord, Q: ?Sized, V> Index<Q> for BTreeMap<K, V>
    where Q: BorrowFrom<K> + Ord
{
    type Output = V;

    fn index(&self, key: &Q) -> &V {
        self.get(key).expect("no entry found for key")
    }
}

<<<<<<< HEAD
=======
// NOTE(stage0): remove impl after a snapshot
#[cfg(stage0)]
#[stable]
impl<K: Ord, Q: ?Sized, V> IndexMut<Q, V> for BTreeMap<K, V>
    where Q: BorrowFrom<K> + Ord
{
    fn index_mut(&mut self, key: &Q) -> &mut V {
        self.get_mut(key).expect("no entry found for key")
    }
}

#[cfg(not(stage0))]  // NOTE(stage0): remove cfg after a snapshot
>>>>>>> 8f3a4243
#[stable]
impl<K: Ord, Q: ?Sized, V> IndexMut<Q> for BTreeMap<K, V>
    where Q: BorrowFrom<K> + Ord
{
    type Output = V;

    fn index_mut(&mut self, key: &Q) -> &mut V {
        self.get_mut(key).expect("no entry found for key")
    }
}

/// Genericises over how to get the correct type of iterator from the correct type
/// of Node ownership.
trait Traverse<N> {
    fn traverse(node: N) -> Self;
}

impl<'a, K, V> Traverse<&'a Node<K, V>> for Traversal<'a, K, V> {
    fn traverse(node: &'a Node<K, V>) -> Traversal<'a, K, V> {
        node.iter()
    }
}

impl<'a, K, V> Traverse<&'a mut Node<K, V>> for MutTraversal<'a, K, V> {
    fn traverse(node: &'a mut Node<K, V>) -> MutTraversal<'a, K, V> {
        node.iter_mut()
    }
}

impl<K, V> Traverse<Node<K, V>> for MoveTraversal<K, V> {
    fn traverse(node: Node<K, V>) -> MoveTraversal<K, V> {
        node.into_iter()
    }
}

/// Represents an operation to perform inside the following iterator methods.
/// This is necessary to use in `next` because we want to modify self.left inside
/// a match that borrows it. Similarly, in `next_back` for self.right. Instead, we use this
/// enum to note what we want to do, and do it after the match.
enum StackOp<T> {
    Push(T),
    Pop,
}

impl<K, V, E, T> Iterator for AbsIter<T> where
    T: DoubleEndedIterator + Iterator<Item=TraversalItem<K, V, E>> + Traverse<E>,
{
    type Item = (K, V);

    // This function is pretty long, but only because there's a lot of cases to consider.
    // Our iterator represents two search paths, left and right, to the smallest and largest
    // elements we have yet to yield. lca represents the least common ancestor of these two paths,
    // above-which we never walk, since everything outside it has already been consumed (or was
    // never in the range to iterate).
    //
    // Note that the design of these iterators permits an *arbitrary* initial pair of min and max,
    // making these arbitrary sub-range iterators. However the logic to construct these paths
    // efficiently is fairly involved, so this is a FIXME. The sub-range iterators also wouldn't be
    // able to accurately predict size, so those iterators can't implement ExactSizeIterator.
    fn next(&mut self) -> Option<(K, V)> {
        loop {
            // We want the smallest element, so try to get the top of the left stack
            let op = match self.left.back_mut() {
                // The left stack is empty, so try to get the next element of the two paths
                // LCAs (the left search path is currently a subpath of the right one)
                None => match self.lca.next() {
                    // The lca has been exhausted, walk further down the right path
                    None => match self.right.pop_front() {
                        // The right path is exhausted, so we're done
                        None => return None,
                        // The right path had something, make that the new LCA
                        // and restart the whole process
                        Some(right) => {
                            self.lca = right;
                            continue;
                        }
                    },
                    // The lca yielded an edge, make that the new head of the left path
                    Some(Edge(next)) => Push(Traverse::traverse(next)),
                    // The lca yielded an entry, so yield that
                    Some(Elem(k, v)) => {
                        self.size -= 1;
                        return Some((k, v))
                    }
                },
                // The left stack wasn't empty, so continue along the node in its head
                Some(iter) => match iter.next() {
                    // The head of the left path is empty, so Pop it off and restart the process
                    None => Pop,
                    // The head of the left path yielded an edge, so make that the new head
                    // of the left path
                    Some(Edge(next)) => Push(Traverse::traverse(next)),
                    // The head of the left path yielded entry, so yield that
                    Some(Elem(k, v)) => {
                        self.size -= 1;
                        return Some((k, v))
                    }
                }
            };

            // Handle any operation on the left stack as necessary
            match op {
                Push(item) => { self.left.push_back(item); },
                Pop => { self.left.pop_back(); },
            }
        }
    }

    fn size_hint(&self) -> (uint, Option<uint>) {
        (self.size, Some(self.size))
    }
}

impl<K, V, E, T> DoubleEndedIterator for AbsIter<T> where
    T: DoubleEndedIterator + Iterator<Item=TraversalItem<K, V, E>> + Traverse<E>,
{
    // next_back is totally symmetric to next
    fn next_back(&mut self) -> Option<(K, V)> {
        loop {
            let op = match self.right.back_mut() {
                None => match self.lca.next_back() {
                    None => match self.left.pop_front() {
                        None => return None,
                        Some(left) => {
                            self.lca = left;
                            continue;
                        }
                    },
                    Some(Edge(next)) => Push(Traverse::traverse(next)),
                    Some(Elem(k, v)) => {
                        self.size -= 1;
                        return Some((k, v))
                    }
                },
                Some(iter) => match iter.next_back() {
                    None => Pop,
                    Some(Edge(next)) => Push(Traverse::traverse(next)),
                    Some(Elem(k, v)) => {
                        self.size -= 1;
                        return Some((k, v))
                    }
                }
            };

            match op {
                Push(item) => { self.right.push_back(item); },
                Pop => { self.right.pop_back(); }
            }
        }
    }
}

#[stable]
impl<'a, K, V> Iterator for Iter<'a, K, V> {
    type Item = (&'a K, &'a V);

    fn next(&mut self) -> Option<(&'a K, &'a V)> { self.inner.next() }
    fn size_hint(&self) -> (uint, Option<uint>) { self.inner.size_hint() }
}
#[stable]
impl<'a, K, V> DoubleEndedIterator for Iter<'a, K, V> {
    fn next_back(&mut self) -> Option<(&'a K, &'a V)> { self.inner.next_back() }
}
#[stable]
impl<'a, K, V> ExactSizeIterator for Iter<'a, K, V> {}

#[stable]
impl<'a, K, V> Iterator for IterMut<'a, K, V> {
    type Item = (&'a K, &'a mut V);

    fn next(&mut self) -> Option<(&'a K, &'a mut V)> { self.inner.next() }
    fn size_hint(&self) -> (uint, Option<uint>) { self.inner.size_hint() }
}
#[stable]
impl<'a, K, V> DoubleEndedIterator for IterMut<'a, K, V> {
    fn next_back(&mut self) -> Option<(&'a K, &'a mut V)> { self.inner.next_back() }
}
#[stable]
impl<'a, K, V> ExactSizeIterator for IterMut<'a, K, V> {}

#[stable]
impl<K, V> Iterator for IntoIter<K, V> {
    type Item = (K, V);

    fn next(&mut self) -> Option<(K, V)> { self.inner.next() }
    fn size_hint(&self) -> (uint, Option<uint>) { self.inner.size_hint() }
}
#[stable]
impl<K, V> DoubleEndedIterator for IntoIter<K, V> {
    fn next_back(&mut self) -> Option<(K, V)> { self.inner.next_back() }
}
#[stable]
impl<K, V> ExactSizeIterator for IntoIter<K, V> {}

#[stable]
impl<'a, K, V> Iterator for Keys<'a, K, V> {
    type Item = &'a K;

    fn next(&mut self) -> Option<(&'a K)> { self.inner.next() }
    fn size_hint(&self) -> (uint, Option<uint>) { self.inner.size_hint() }
}
#[stable]
impl<'a, K, V> DoubleEndedIterator for Keys<'a, K, V> {
    fn next_back(&mut self) -> Option<(&'a K)> { self.inner.next_back() }
}
#[stable]
impl<'a, K, V> ExactSizeIterator for Keys<'a, K, V> {}


#[stable]
impl<'a, K, V> Iterator for Values<'a, K, V> {
    type Item = &'a V;

    fn next(&mut self) -> Option<(&'a V)> { self.inner.next() }
    fn size_hint(&self) -> (uint, Option<uint>) { self.inner.size_hint() }
}
#[stable]
impl<'a, K, V> DoubleEndedIterator for Values<'a, K, V> {
    fn next_back(&mut self) -> Option<(&'a V)> { self.inner.next_back() }
}
#[stable]
impl<'a, K, V> ExactSizeIterator for Values<'a, K, V> {}

impl<'a, Q: ?Sized, K: Ord, V> Entry<'a, Q, K, V> {
    #[unstable = "matches collection reform v2 specification, waiting for dust to settle"]
    /// Returns a mutable reference to the entry if occupied, or the VacantEntry if vacant
    pub fn get(self) -> Result<&'a mut V, VacantEntry<'a, Q, K, V>> {
        match self {
            Occupied(entry) => Ok(entry.into_mut()),
            Vacant(entry) => Err(entry),
        }
    }
}

impl<'a, Q: ?Sized + ToOwned<K>, K: Ord, V> VacantEntry<'a, Q, K, V> {
    #[stable]
    /// Sets the value of the entry with the VacantEntry's key,
    /// and returns a mutable reference to it.
    pub fn insert(self, value: V) -> &'a mut V {
        self.stack.insert(self.key.to_owned(), value)
    }
}

impl<'a, K: Ord, V> OccupiedEntry<'a, K, V> {
    #[stable]
    /// Gets a reference to the value in the entry.
    pub fn get(&self) -> &V {
        self.stack.peek()
    }

    #[stable]
    /// Gets a mutable reference to the value in the entry.
    pub fn get_mut(&mut self) -> &mut V {
        self.stack.peek_mut()
    }

    #[stable]
    /// Converts the entry into a mutable reference to its value.
    pub fn into_mut(self) -> &'a mut V {
        self.stack.into_top()
    }

    #[stable]
    /// Sets the value of the entry with the OccupiedEntry's key,
    /// and returns the entry's old value.
    pub fn insert(&mut self, mut value: V) -> V {
        mem::swap(self.stack.peek_mut(), &mut value);
        value
    }

    #[stable]
    /// Takes the value of the entry out of the map, and returns it.
    pub fn remove(self) -> V {
        self.stack.remove()
    }
}

impl<K, V> BTreeMap<K, V> {
    /// Gets an iterator over the entries of the map.
    ///
    /// # Example
    ///
    /// ```
    /// use std::collections::BTreeMap;
    ///
    /// let mut map = BTreeMap::new();
    /// map.insert(1u, "a");
    /// map.insert(2u, "b");
    /// map.insert(3u, "c");
    ///
    /// for (key, value) in map.iter() {
    ///     println!("{}: {}", key, value);
    /// }
    ///
    /// let (first_key, first_value) = map.iter().next().unwrap();
    /// assert_eq!((*first_key, *first_value), (1u, "a"));
    /// ```
    #[stable]
    pub fn iter(&self) -> Iter<K, V> {
        let len = self.len();
        Iter {
            inner: AbsIter {
                lca: Traverse::traverse(&self.root),
                left: RingBuf::new(),
                right: RingBuf::new(),
                size: len,
            }
        }
    }

    /// Gets a mutable iterator over the entries of the map.
    ///
    /// # Examples
    ///
    /// ```
    /// use std::collections::BTreeMap;
    ///
    /// let mut map = BTreeMap::new();
    /// map.insert("a", 1u);
    /// map.insert("b", 2u);
    /// map.insert("c", 3u);
    ///
    /// // add 10 to the value if the key isn't "a"
    /// for (key, value) in map.iter_mut() {
    ///     if key != &"a" {
    ///         *value += 10;
    ///     }
    /// }
    /// ```
    #[stable]
    pub fn iter_mut(&mut self) -> IterMut<K, V> {
        let len = self.len();
        IterMut {
            inner: AbsIter {
                lca: Traverse::traverse(&mut self.root),
                left: RingBuf::new(),
                right: RingBuf::new(),
                size: len,
            }
        }
    }

    /// Gets an owning iterator over the entries of the map.
    ///
    /// # Examples
    ///
    /// ```
    /// use std::collections::BTreeMap;
    ///
    /// let mut map = BTreeMap::new();
    /// map.insert(1u, "a");
    /// map.insert(2u, "b");
    /// map.insert(3u, "c");
    ///
    /// for (key, value) in map.into_iter() {
    ///     println!("{}: {}", key, value);
    /// }
    /// ```
    #[stable]
    pub fn into_iter(self) -> IntoIter<K, V> {
        let len = self.len();
        IntoIter {
            inner: AbsIter {
                lca: Traverse::traverse(self.root),
                left: RingBuf::new(),
                right: RingBuf::new(),
                size: len,
            }
        }
    }

    /// Gets an iterator over the keys of the map.
    ///
    /// # Examples
    ///
    /// ```
    /// use std::collections::BTreeMap;
    ///
    /// let mut a = BTreeMap::new();
    /// a.insert(1u, "a");
    /// a.insert(2u, "b");
    ///
    /// let keys: Vec<uint> = a.keys().cloned().collect();
    /// assert_eq!(keys, vec![1u,2,]);
    /// ```
    #[stable]
    pub fn keys<'a>(&'a self) -> Keys<'a, K, V> {
        fn first<A, B>((a, _): (A, B)) -> A { a }
        let first: fn((&'a K, &'a V)) -> &'a K = first; // coerce to fn pointer

        Keys { inner: self.iter().map(first) }
    }

    /// Gets an iterator over the values of the map.
    ///
    /// # Examples
    ///
    /// ```
    /// use std::collections::BTreeMap;
    ///
    /// let mut a = BTreeMap::new();
    /// a.insert(1u, "a");
    /// a.insert(2u, "b");
    ///
    /// let values: Vec<&str> = a.values().cloned().collect();
    /// assert_eq!(values, vec!["a","b"]);
    /// ```
    #[stable]
    pub fn values<'a>(&'a self) -> Values<'a, K, V> {
        fn second<A, B>((_, b): (A, B)) -> B { b }
        let second: fn((&'a K, &'a V)) -> &'a V = second; // coerce to fn pointer

        Values { inner: self.iter().map(second) }
    }

    /// Return the number of elements in the map.
    ///
    /// # Examples
    ///
    /// ```
    /// use std::collections::BTreeMap;
    ///
    /// let mut a = BTreeMap::new();
    /// assert_eq!(a.len(), 0);
    /// a.insert(1u, "a");
    /// assert_eq!(a.len(), 1);
    /// ```
    #[stable]
    pub fn len(&self) -> uint { self.length }

    /// Return true if the map contains no elements.
    ///
    /// # Examples
    ///
    /// ```
    /// use std::collections::BTreeMap;
    ///
    /// let mut a = BTreeMap::new();
    /// assert!(a.is_empty());
    /// a.insert(1u, "a");
    /// assert!(!a.is_empty());
    /// ```
    #[stable]
    pub fn is_empty(&self) -> bool { self.len() == 0 }
}

impl<K: Ord, V> BTreeMap<K, V> {
    /// Gets the given key's corresponding entry in the map for in-place manipulation.
    ///
    /// # Examples
    ///
    /// ```
    /// use std::collections::BTreeMap;
    /// use std::collections::btree_map::Entry;
    ///
    /// let mut count: BTreeMap<&str, uint> = BTreeMap::new();
    ///
    /// // count the number of occurrences of letters in the vec
    /// for x in vec!["a","b","a","c","a","b"].iter() {
    ///     match count.entry(x) {
    ///         Entry::Vacant(view) => {
    ///             view.insert(1);
    ///         },
    ///         Entry::Occupied(mut view) => {
    ///             let v = view.get_mut();
    ///             *v += 1;
    ///         },
    ///     }
    /// }
    ///
    /// assert_eq!(count["a"], 3u);
    /// ```
    /// The key must have the same ordering before or after `.to_owned()` is called.
    #[stable]
    pub fn entry<'a, Q: ?Sized>(&'a mut self, mut key: &'a Q) -> Entry<'a, Q, K, V>
        where Q: Ord + ToOwned<K>
    {
        // same basic logic of `swap` and `pop`, blended together
        let mut stack = stack::PartialSearchStack::new(self);
        loop {
            let result = stack.with(move |pusher, node| {
                return match Node::search(node, key) {
                    Found(handle) => {
                        // Perfect match
                        Finished(Occupied(OccupiedEntry {
                            stack: pusher.seal(handle)
                        }))
                    },
                    GoDown(handle) => {
                        match handle.force() {
                            Leaf(leaf_handle) => {
                                Finished(Vacant(VacantEntry {
                                    stack: pusher.seal(leaf_handle),
                                    key: key,
                                }))
                            },
                            Internal(internal_handle) => {
                                Continue((
                                    pusher.push(internal_handle),
                                    key
                                ))
                            }
                        }
                    }
                }
            });
            match result {
                Finished(finished) => return finished,
                Continue((new_stack, renewed_key)) => {
                    stack = new_stack;
                    key = renewed_key;
                }
            }
        }
    }
}





#[cfg(test)]
mod test {
    use prelude::*;
    use std::borrow::{ToOwned, BorrowFrom};

    use super::{BTreeMap, Occupied, Vacant};

    #[test]
    fn test_basic_large() {
        let mut map = BTreeMap::new();
        let size = 10000u;
        assert_eq!(map.len(), 0);

        for i in range(0, size) {
            assert_eq!(map.insert(i, 10*i), None);
            assert_eq!(map.len(), i + 1);
        }

        for i in range(0, size) {
            assert_eq!(map.get(&i).unwrap(), &(i*10));
        }

        for i in range(size, size*2) {
            assert_eq!(map.get(&i), None);
        }

        for i in range(0, size) {
            assert_eq!(map.insert(i, 100*i), Some(10*i));
            assert_eq!(map.len(), size);
        }

        for i in range(0, size) {
            assert_eq!(map.get(&i).unwrap(), &(i*100));
        }

        for i in range(0, size/2) {
            assert_eq!(map.remove(&(i*2)), Some(i*200));
            assert_eq!(map.len(), size - i - 1);
        }

        for i in range(0, size/2) {
            assert_eq!(map.get(&(2*i)), None);
            assert_eq!(map.get(&(2*i+1)).unwrap(), &(i*200 + 100));
        }

        for i in range(0, size/2) {
            assert_eq!(map.remove(&(2*i)), None);
            assert_eq!(map.remove(&(2*i+1)), Some(i*200 + 100));
            assert_eq!(map.len(), size/2 - i - 1);
        }
    }

    #[test]
    fn test_basic_small() {
        let mut map = BTreeMap::new();
        assert_eq!(map.remove(&1), None);
        assert_eq!(map.get(&1), None);
        assert_eq!(map.insert(1u, 1u), None);
        assert_eq!(map.get(&1), Some(&1));
        assert_eq!(map.insert(1, 2), Some(1));
        assert_eq!(map.get(&1), Some(&2));
        assert_eq!(map.insert(2, 4), None);
        assert_eq!(map.get(&2), Some(&4));
        assert_eq!(map.remove(&1), Some(2));
        assert_eq!(map.remove(&2), Some(4));
        assert_eq!(map.remove(&1), None);
    }

    #[test]
    fn test_iter() {
        let size = 10000u;

        // Forwards
        let mut map: BTreeMap<uint, uint> = range(0, size).map(|i| (i, i)).collect();

        {
            let mut iter = map.iter();
            for i in range(0, size) {
                assert_eq!(iter.size_hint(), (size - i, Some(size - i)));
                assert_eq!(iter.next().unwrap(), (&i, &i));
            }
            assert_eq!(iter.size_hint(), (0, Some(0)));
            assert_eq!(iter.next(), None);
        }

        {
            let mut iter = map.iter_mut();
            for i in range(0, size) {
                assert_eq!(iter.size_hint(), (size - i, Some(size - i)));
                assert_eq!(iter.next().unwrap(), (&i, &mut (i + 0)));
            }
            assert_eq!(iter.size_hint(), (0, Some(0)));
            assert_eq!(iter.next(), None);
        }

        {
            let mut iter = map.into_iter();
            for i in range(0, size) {
                assert_eq!(iter.size_hint(), (size - i, Some(size - i)));
                assert_eq!(iter.next().unwrap(), (i, i));
            }
            assert_eq!(iter.size_hint(), (0, Some(0)));
            assert_eq!(iter.next(), None);
        }

    }

    #[test]
    fn test_iter_rev() {
        let size = 10000u;

        // Forwards
        let mut map: BTreeMap<uint, uint> = range(0, size).map(|i| (i, i)).collect();

        {
            let mut iter = map.iter().rev();
            for i in range(0, size) {
                assert_eq!(iter.size_hint(), (size - i, Some(size - i)));
                assert_eq!(iter.next().unwrap(), (&(size - i - 1), &(size - i - 1)));
            }
            assert_eq!(iter.size_hint(), (0, Some(0)));
            assert_eq!(iter.next(), None);
        }

        {
            let mut iter = map.iter_mut().rev();
            for i in range(0, size) {
                assert_eq!(iter.size_hint(), (size - i, Some(size - i)));
                assert_eq!(iter.next().unwrap(), (&(size - i - 1), &mut(size - i - 1)));
            }
            assert_eq!(iter.size_hint(), (0, Some(0)));
            assert_eq!(iter.next(), None);
        }

        {
            let mut iter = map.into_iter().rev();
            for i in range(0, size) {
                assert_eq!(iter.size_hint(), (size - i, Some(size - i)));
                assert_eq!(iter.next().unwrap(), (size - i - 1, size - i - 1));
            }
            assert_eq!(iter.size_hint(), (0, Some(0)));
            assert_eq!(iter.next(), None);
        }

    }

    #[test]
    fn test_entry(){
        let xs = [(1i, 10i), (2, 20), (3, 30), (4, 40), (5, 50), (6, 60)];

        let mut map: BTreeMap<int, int> = xs.iter().map(|&x| x).collect();

        // Existing key (insert)
        match map.entry(&1) {
            Vacant(_) => unreachable!(),
            Occupied(mut view) => {
                assert_eq!(view.get(), &10);
                assert_eq!(view.insert(100), 10);
            }
        }
        assert_eq!(map.get(&1).unwrap(), &100);
        assert_eq!(map.len(), 6);


        // Existing key (update)
        match map.entry(&2) {
            Vacant(_) => unreachable!(),
            Occupied(mut view) => {
                let v = view.get_mut();
                *v *= 10;
            }
        }
        assert_eq!(map.get(&2).unwrap(), &200);
        assert_eq!(map.len(), 6);

        // Existing key (take)
        match map.entry(&3) {
            Vacant(_) => unreachable!(),
            Occupied(view) => {
                assert_eq!(view.remove(), 30);
            }
        }
        assert_eq!(map.get(&3), None);
        assert_eq!(map.len(), 5);


        // Inexistent key (insert)
        match map.entry(&10) {
            Occupied(_) => unreachable!(),
            Vacant(view) => {
                assert_eq!(*view.insert(1000), 1000);
            }
        }
        assert_eq!(map.get(&10).unwrap(), &1000);
        assert_eq!(map.len(), 6);
    }
}






#[cfg(test)]
mod bench {
    use prelude::*;
    use std::rand::{weak_rng, Rng};
    use test::{Bencher, black_box};

    use super::BTreeMap;
    use bench::{insert_rand_n, insert_seq_n, find_rand_n, find_seq_n};

    #[bench]
    pub fn insert_rand_100(b: &mut Bencher) {
        let mut m : BTreeMap<uint,uint> = BTreeMap::new();
        insert_rand_n(100, &mut m, b,
                      |m, i| { m.insert(i, 1); },
                      |m, i| { m.remove(&i); });
    }

    #[bench]
    pub fn insert_rand_10_000(b: &mut Bencher) {
        let mut m : BTreeMap<uint,uint> = BTreeMap::new();
        insert_rand_n(10_000, &mut m, b,
                      |m, i| { m.insert(i, 1); },
                      |m, i| { m.remove(&i); });
    }

    // Insert seq
    #[bench]
    pub fn insert_seq_100(b: &mut Bencher) {
        let mut m : BTreeMap<uint,uint> = BTreeMap::new();
        insert_seq_n(100, &mut m, b,
                     |m, i| { m.insert(i, 1); },
                     |m, i| { m.remove(&i); });
    }

    #[bench]
    pub fn insert_seq_10_000(b: &mut Bencher) {
        let mut m : BTreeMap<uint,uint> = BTreeMap::new();
        insert_seq_n(10_000, &mut m, b,
                     |m, i| { m.insert(i, 1); },
                     |m, i| { m.remove(&i); });
    }

    // Find rand
    #[bench]
    pub fn find_rand_100(b: &mut Bencher) {
        let mut m : BTreeMap<uint,uint> = BTreeMap::new();
        find_rand_n(100, &mut m, b,
                    |m, i| { m.insert(i, 1); },
                    |m, i| { m.get(&i); });
    }

    #[bench]
    pub fn find_rand_10_000(b: &mut Bencher) {
        let mut m : BTreeMap<uint,uint> = BTreeMap::new();
        find_rand_n(10_000, &mut m, b,
                    |m, i| { m.insert(i, 1); },
                    |m, i| { m.get(&i); });
    }

    // Find seq
    #[bench]
    pub fn find_seq_100(b: &mut Bencher) {
        let mut m : BTreeMap<uint,uint> = BTreeMap::new();
        find_seq_n(100, &mut m, b,
                   |m, i| { m.insert(i, 1); },
                   |m, i| { m.get(&i); });
    }

    #[bench]
    pub fn find_seq_10_000(b: &mut Bencher) {
        let mut m : BTreeMap<uint,uint> = BTreeMap::new();
        find_seq_n(10_000, &mut m, b,
                   |m, i| { m.insert(i, 1); },
                   |m, i| { m.get(&i); });
    }

    fn bench_iter(b: &mut Bencher, size: uint) {
        let mut map = BTreeMap::<uint, uint>::new();
        let mut rng = weak_rng();

        for _ in range(0, size) {
            map.insert(rng.gen(), rng.gen());
        }

        b.iter(|| {
            for entry in map.iter() {
                black_box(entry);
            }
        });
    }

    #[bench]
    pub fn iter_20(b: &mut Bencher) {
        bench_iter(b, 20);
    }

    #[bench]
    pub fn iter_1000(b: &mut Bencher) {
        bench_iter(b, 1000);
    }

    #[bench]
    pub fn iter_100000(b: &mut Bencher) {
        bench_iter(b, 100000);
    }
}<|MERGE_RESOLUTION|>--- conflicted
+++ resolved
@@ -877,21 +877,6 @@
     }
 }
 
-<<<<<<< HEAD
-=======
-// NOTE(stage0): remove impl after a snapshot
-#[cfg(stage0)]
-#[stable]
-impl<K: Ord, Q: ?Sized, V> Index<Q, V> for BTreeMap<K, V>
-    where Q: BorrowFrom<K> + Ord
-{
-    fn index(&self, key: &Q) -> &V {
-        self.get(key).expect("no entry found for key")
-    }
-}
-
-#[cfg(not(stage0))]  // NOTE(stage0): remove cfg after a snapshot
->>>>>>> 8f3a4243
 #[stable]
 impl<K: Ord, Q: ?Sized, V> Index<Q> for BTreeMap<K, V>
     where Q: BorrowFrom<K> + Ord
@@ -903,21 +888,6 @@
     }
 }
 
-<<<<<<< HEAD
-=======
-// NOTE(stage0): remove impl after a snapshot
-#[cfg(stage0)]
-#[stable]
-impl<K: Ord, Q: ?Sized, V> IndexMut<Q, V> for BTreeMap<K, V>
-    where Q: BorrowFrom<K> + Ord
-{
-    fn index_mut(&mut self, key: &Q) -> &mut V {
-        self.get_mut(key).expect("no entry found for key")
-    }
-}
-
-#[cfg(not(stage0))]  // NOTE(stage0): remove cfg after a snapshot
->>>>>>> 8f3a4243
 #[stable]
 impl<K: Ord, Q: ?Sized, V> IndexMut<Q> for BTreeMap<K, V>
     where Q: BorrowFrom<K> + Ord

// Copyright 2014 The Rust Project Developers. See the COPYRIGHT
// file at the top-level directory of this distribution and at
// http://rust-lang.org/COPYRIGHT.
//
// Licensed under the Apache License, Version 2.0 <LICENSE-APACHE or
// http://www.apache.org/licenses/LICENSE-2.0> or the MIT license
// <LICENSE-MIT or http://opensource.org/licenses/MIT>, at your
// option. This file may not be copied, modified, or distributed
// except according to those terms.

//! Traits for working with Errors.
//!
//! # The `Error` trait
//!
//! `Error` is a trait representing the basic expectations for error values,
//! i.e. values of type `E` in [`Result<T, E>`]. At a minimum, errors must provide
//! a description, but they may optionally provide additional detail (via
//! [`Display`]) and cause chain information:
//!
//! ```
//! use std::fmt::Display;
//!
//! trait Error: Display {
//!     fn description(&self) -> &str;
//!
//!     fn cause(&self) -> Option<&Error> { None }
//! }
//! ```
//!
//! The [`cause`] method is generally used when errors cross "abstraction
//! boundaries", i.e.  when a one module must report an error that is "caused"
//! by an error from a lower-level module. This setup makes it possible for the
//! high-level module to provide its own errors that do not commit to any
//! particular implementation, but also reveal some of its implementation for
//! debugging via [`cause`] chains.
//!
//! [`Result<T, E>`]: ../result/enum.Result.html
//! [`Display`]: ../fmt/trait.Display.html
//! [`cause`]: trait.Error.html#method.cause

#![stable(feature = "rust1", since = "1.0.0")]

// A note about crates and the facade:
//
// Originally, the `Error` trait was defined in libcore, and the impls
// were scattered about. However, coherence objected to this
// arrangement, because to create the blanket impls for `Box` required
// knowing that `&str: !Error`, and we have no means to deal with that
// sort of conflict just now. Therefore, for the time being, we have
// moved the `Error` trait into libstd. As we evolve a sol'n to the
// coherence challenge (e.g., specialization, neg impls, etc) we can
// reconsider what crate these items belong in.

use alloc::allocator;
use any::TypeId;
use borrow::Cow;
use cell;
use char;
<<<<<<< HEAD
use core::array;
=======
use convert;
>>>>>>> c4cca3a7
use fmt::{self, Debug, Display};
use mem::transmute;
use num;
use str;
use string;

/// Base functionality for all errors in Rust.
#[stable(feature = "rust1", since = "1.0.0")]
pub trait Error: Debug + Display {
    /// A short description of the error.
    ///
    /// The description should only be used for a simple message.
    /// It should not contain newlines or sentence-ending punctuation,
    /// to facilitate embedding in larger user-facing strings.
    /// For showing formatted error messages with more information see
    /// [`Display`].
    ///
    /// [`Display`]: ../fmt/trait.Display.html
    ///
    /// # Examples
    ///
    /// ```
    /// use std::error::Error;
    ///
    /// match "xc".parse::<u32>() {
    ///     Err(e) => {
    ///         println!("Error: {}", e.description());
    ///     }
    ///     _ => println!("No error"),
    /// }
    /// ```
    #[stable(feature = "rust1", since = "1.0.0")]
    fn description(&self) -> &str;

    /// The lower-level cause of this error, if any.
    ///
    /// # Examples
    ///
    /// ```
    /// use std::error::Error;
    /// use std::fmt;
    ///
    /// #[derive(Debug)]
    /// struct SuperError {
    ///     side: SuperErrorSideKick,
    /// }
    ///
    /// impl fmt::Display for SuperError {
    ///     fn fmt(&self, f: &mut fmt::Formatter) -> fmt::Result {
    ///         write!(f, "SuperError is here!")
    ///     }
    /// }
    ///
    /// impl Error for SuperError {
    ///     fn description(&self) -> &str {
    ///         "I'm the superhero of errors"
    ///     }
    ///
    ///     fn cause(&self) -> Option<&Error> {
    ///         Some(&self.side)
    ///     }
    /// }
    ///
    /// #[derive(Debug)]
    /// struct SuperErrorSideKick;
    ///
    /// impl fmt::Display for SuperErrorSideKick {
    ///     fn fmt(&self, f: &mut fmt::Formatter) -> fmt::Result {
    ///         write!(f, "SuperErrorSideKick is here!")
    ///     }
    /// }
    ///
    /// impl Error for SuperErrorSideKick {
    ///     fn description(&self) -> &str {
    ///         "I'm SuperError side kick"
    ///     }
    /// }
    ///
    /// fn get_super_error() -> Result<(), SuperError> {
    ///     Err(SuperError { side: SuperErrorSideKick })
    /// }
    ///
    /// fn main() {
    ///     match get_super_error() {
    ///         Err(e) => {
    ///             println!("Error: {}", e.description());
    ///             println!("Caused by: {}", e.cause().unwrap());
    ///         }
    ///         _ => println!("No error"),
    ///     }
    /// }
    /// ```
    #[stable(feature = "rust1", since = "1.0.0")]
    fn cause(&self) -> Option<&Error> { None }

    /// Get the `TypeId` of `self`
    #[doc(hidden)]
    #[unstable(feature = "error_type_id",
               reason = "unclear whether to commit to this public implementation detail",
               issue = "27745")]
    fn type_id(&self) -> TypeId where Self: 'static {
        TypeId::of::<Self>()
    }
}

#[stable(feature = "rust1", since = "1.0.0")]
impl<'a, E: Error + 'a> From<E> for Box<Error + 'a> {
    fn from(err: E) -> Box<Error + 'a> {
        Box::new(err)
    }
}

#[stable(feature = "rust1", since = "1.0.0")]
impl<'a, E: Error + Send + Sync + 'a> From<E> for Box<Error + Send + Sync + 'a> {
    fn from(err: E) -> Box<Error + Send + Sync + 'a> {
        Box::new(err)
    }
}

#[stable(feature = "rust1", since = "1.0.0")]
impl From<String> for Box<Error + Send + Sync> {
    fn from(err: String) -> Box<Error + Send + Sync> {
        #[derive(Debug)]
        struct StringError(String);

        impl Error for StringError {
            fn description(&self) -> &str { &self.0 }
        }

        impl Display for StringError {
            fn fmt(&self, f: &mut fmt::Formatter) -> fmt::Result {
                Display::fmt(&self.0, f)
            }
        }

        Box::new(StringError(err))
    }
}

#[stable(feature = "string_box_error", since = "1.6.0")]
impl From<String> for Box<Error> {
    fn from(str_err: String) -> Box<Error> {
        let err1: Box<Error + Send + Sync> = From::from(str_err);
        let err2: Box<Error> = err1;
        err2
    }
}

#[stable(feature = "rust1", since = "1.0.0")]
impl<'a, 'b> From<&'b str> for Box<Error + Send + Sync + 'a> {
    fn from(err: &'b str) -> Box<Error + Send + Sync + 'a> {
        From::from(String::from(err))
    }
}

#[stable(feature = "string_box_error", since = "1.6.0")]
impl<'a> From<&'a str> for Box<Error> {
    fn from(err: &'a str) -> Box<Error> {
        From::from(String::from(err))
    }
}

#[stable(feature = "cow_box_error", since = "1.22.0")]
impl<'a, 'b> From<Cow<'b, str>> for Box<Error + Send + Sync + 'a> {
    fn from(err: Cow<'b, str>) -> Box<Error + Send + Sync + 'a> {
        From::from(String::from(err))
    }
}

#[stable(feature = "cow_box_error", since = "1.22.0")]
impl<'a> From<Cow<'a, str>> for Box<Error> {
    fn from(err: Cow<'a, str>) -> Box<Error> {
        From::from(String::from(err))
    }
}

#[unstable(feature = "never_type_impls", issue = "35121")]
impl Error for ! {
    fn description(&self) -> &str { *self }
}

#[unstable(feature = "allocator_api",
           reason = "the precise API and guarantees it provides may be tweaked.",
           issue = "32838")]
impl Error for allocator::AllocErr {
    fn description(&self) -> &str {
        allocator::AllocErr::description(self)
    }
}

#[unstable(feature = "allocator_api",
           reason = "the precise API and guarantees it provides may be tweaked.",
           issue = "32838")]
impl Error for allocator::CannotReallocInPlace {
    fn description(&self) -> &str {
        allocator::CannotReallocInPlace::description(self)
    }
}

#[stable(feature = "rust1", since = "1.0.0")]
impl Error for str::ParseBoolError {
    fn description(&self) -> &str { "failed to parse bool" }
}

#[stable(feature = "rust1", since = "1.0.0")]
impl Error for str::Utf8Error {
    fn description(&self) -> &str {
        "invalid utf-8: corrupt contents"
    }
}

#[stable(feature = "rust1", since = "1.0.0")]
impl Error for num::ParseIntError {
    fn description(&self) -> &str {
        self.__description()
    }
}

#[unstable(feature = "try_from", issue = "33417")]
impl Error for num::TryFromIntError {
    fn description(&self) -> &str {
        self.__description()
    }
}

#[unstable(feature = "try_from", issue = "33417")]
impl Error for array::TryFromSliceError {
    fn description(&self) -> &str {
        self.__description()
    }
}

#[stable(feature = "rust1", since = "1.0.0")]
impl Error for num::ParseFloatError {
    fn description(&self) -> &str {
        self.__description()
    }
}

#[stable(feature = "rust1", since = "1.0.0")]
impl Error for string::FromUtf8Error {
    fn description(&self) -> &str {
        "invalid utf-8"
    }
}

#[stable(feature = "rust1", since = "1.0.0")]
impl Error for string::FromUtf16Error {
    fn description(&self) -> &str {
        "invalid utf-16"
    }
}

#[stable(feature = "str_parse_error2", since = "1.8.0")]
impl Error for string::ParseError {
    fn description(&self) -> &str {
        match *self {}
    }
}

#[stable(feature = "decode_utf16", since = "1.9.0")]
impl Error for char::DecodeUtf16Error {
    fn description(&self) -> &str {
        "unpaired surrogate found"
    }
}

#[stable(feature = "box_error", since = "1.8.0")]
impl<T: Error> Error for Box<T> {
    fn description(&self) -> &str {
        Error::description(&**self)
    }

    fn cause(&self) -> Option<&Error> {
        Error::cause(&**self)
    }
}

#[stable(feature = "fmt_error", since = "1.11.0")]
impl Error for fmt::Error {
    fn description(&self) -> &str {
        "an error occurred when formatting an argument"
    }
}

#[stable(feature = "try_borrow", since = "1.13.0")]
impl Error for cell::BorrowError {
    fn description(&self) -> &str {
        "already mutably borrowed"
    }
}

#[stable(feature = "try_borrow", since = "1.13.0")]
impl Error for cell::BorrowMutError {
    fn description(&self) -> &str {
        "already borrowed"
    }
}

#[unstable(feature = "try_from", issue = "33417")]
impl Error for char::CharTryFromError {
    fn description(&self) -> &str {
        "converted integer out of range for `char`"
    }
}

#[stable(feature = "char_from_str", since = "1.20.0")]
impl Error for char::ParseCharError {
    fn description(&self) -> &str {
        self.__description()
    }
}

#[unstable(feature = "try_from", issue = "33417")]
impl Error for convert::Infallible {
    fn description(&self) -> &str {
        match *self {
        }
    }
}

// copied from any.rs
impl Error + 'static {
    /// Returns true if the boxed type is the same as `T`
    #[stable(feature = "error_downcast", since = "1.3.0")]
    #[inline]
    pub fn is<T: Error + 'static>(&self) -> bool {
        // Get TypeId of the type this function is instantiated with
        let t = TypeId::of::<T>();

        // Get TypeId of the type in the trait object
        let boxed = self.type_id();

        // Compare both TypeIds on equality
        t == boxed
    }

    /// Returns some reference to the boxed value if it is of type `T`, or
    /// `None` if it isn't.
    #[stable(feature = "error_downcast", since = "1.3.0")]
    #[inline]
    pub fn downcast_ref<T: Error + 'static>(&self) -> Option<&T> {
        if self.is::<T>() {
            unsafe {
                Some(&*(self as *const Error as *const T))
            }
        } else {
            None
        }
    }

    /// Returns some mutable reference to the boxed value if it is of type `T`, or
    /// `None` if it isn't.
    #[stable(feature = "error_downcast", since = "1.3.0")]
    #[inline]
    pub fn downcast_mut<T: Error + 'static>(&mut self) -> Option<&mut T> {
        if self.is::<T>() {
            unsafe {
                Some(&mut *(self as *mut Error as *mut T))
            }
        } else {
            None
        }
    }
}

impl Error + 'static + Send {
    /// Forwards to the method defined on the type `Any`.
    #[stable(feature = "error_downcast", since = "1.3.0")]
    #[inline]
    pub fn is<T: Error + 'static>(&self) -> bool {
        <Error + 'static>::is::<T>(self)
    }

    /// Forwards to the method defined on the type `Any`.
    #[stable(feature = "error_downcast", since = "1.3.0")]
    #[inline]
    pub fn downcast_ref<T: Error + 'static>(&self) -> Option<&T> {
        <Error + 'static>::downcast_ref::<T>(self)
    }

    /// Forwards to the method defined on the type `Any`.
    #[stable(feature = "error_downcast", since = "1.3.0")]
    #[inline]
    pub fn downcast_mut<T: Error + 'static>(&mut self) -> Option<&mut T> {
        <Error + 'static>::downcast_mut::<T>(self)
    }
}

impl Error + 'static + Send + Sync {
    /// Forwards to the method defined on the type `Any`.
    #[stable(feature = "error_downcast", since = "1.3.0")]
    #[inline]
    pub fn is<T: Error + 'static>(&self) -> bool {
        <Error + 'static>::is::<T>(self)
    }

    /// Forwards to the method defined on the type `Any`.
    #[stable(feature = "error_downcast", since = "1.3.0")]
    #[inline]
    pub fn downcast_ref<T: Error + 'static>(&self) -> Option<&T> {
        <Error + 'static>::downcast_ref::<T>(self)
    }

    /// Forwards to the method defined on the type `Any`.
    #[stable(feature = "error_downcast", since = "1.3.0")]
    #[inline]
    pub fn downcast_mut<T: Error + 'static>(&mut self) -> Option<&mut T> {
        <Error + 'static>::downcast_mut::<T>(self)
    }
}

impl Error {
    #[inline]
    #[stable(feature = "error_downcast", since = "1.3.0")]
    /// Attempt to downcast the box to a concrete type.
    pub fn downcast<T: Error + 'static>(self: Box<Self>) -> Result<Box<T>, Box<Error>> {
        if self.is::<T>() {
            unsafe {
                let raw: *mut Error = Box::into_raw(self);
                Ok(Box::from_raw(raw as *mut T))
            }
        } else {
            Err(self)
        }
    }
}

impl Error + Send {
    #[inline]
    #[stable(feature = "error_downcast", since = "1.3.0")]
    /// Attempt to downcast the box to a concrete type.
    pub fn downcast<T: Error + 'static>(self: Box<Self>)
                                        -> Result<Box<T>, Box<Error + Send>> {
        let err: Box<Error> = self;
        <Error>::downcast(err).map_err(|s| unsafe {
            // reapply the Send marker
            transmute::<Box<Error>, Box<Error + Send>>(s)
        })
    }
}

impl Error + Send + Sync {
    #[inline]
    #[stable(feature = "error_downcast", since = "1.3.0")]
    /// Attempt to downcast the box to a concrete type.
    pub fn downcast<T: Error + 'static>(self: Box<Self>)
                                        -> Result<Box<T>, Box<Self>> {
        let err: Box<Error> = self;
        <Error>::downcast(err).map_err(|s| unsafe {
            // reapply the Send+Sync marker
            transmute::<Box<Error>, Box<Error + Send + Sync>>(s)
        })
    }
}

#[cfg(test)]
mod tests {
    use super::Error;
    use fmt;

    #[derive(Debug, PartialEq)]
    struct A;
    #[derive(Debug, PartialEq)]
    struct B;

    impl fmt::Display for A {
        fn fmt(&self, f: &mut fmt::Formatter) -> fmt::Result {
            write!(f, "A")
        }
    }
    impl fmt::Display for B {
        fn fmt(&self, f: &mut fmt::Formatter) -> fmt::Result {
            write!(f, "B")
        }
    }

    impl Error for A {
        fn description(&self) -> &str { "A-desc" }
    }
    impl Error for B {
        fn description(&self) -> &str { "A-desc" }
    }

    #[test]
    fn downcasting() {
        let mut a = A;
        let a = &mut a as &mut (Error + 'static);
        assert_eq!(a.downcast_ref::<A>(), Some(&A));
        assert_eq!(a.downcast_ref::<B>(), None);
        assert_eq!(a.downcast_mut::<A>(), Some(&mut A));
        assert_eq!(a.downcast_mut::<B>(), None);

        let a: Box<Error> = Box::new(A);
        match a.downcast::<B>() {
            Ok(..) => panic!("expected error"),
            Err(e) => assert_eq!(*e.downcast::<A>().unwrap(), A),
        }
    }
}<|MERGE_RESOLUTION|>--- conflicted
+++ resolved
@@ -56,11 +56,8 @@
 use borrow::Cow;
 use cell;
 use char;
-<<<<<<< HEAD
+use convert;
 use core::array;
-=======
-use convert;
->>>>>>> c4cca3a7
 use fmt::{self, Debug, Display};
 use mem::transmute;
 use num;

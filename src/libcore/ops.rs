// Copyright 2012 The Rust Project Developers. See the COPYRIGHT
// file at the top-level directory of this distribution and at
// http://rust-lang.org/COPYRIGHT.
//
// Licensed under the Apache License, Version 2.0 <LICENSE-APACHE or
// http://www.apache.org/licenses/LICENSE-2.0> or the MIT license
// <LICENSE-MIT or http://opensource.org/licenses/MIT>, at your
// option. This file may not be copied, modified, or distributed
// except according to those terms.

//! Overloadable operators
//!
//! Implementing these traits allows you to get an effect similar to
//! overloading operators.
//!
//! Some of these traits are imported by the prelude, so they are available in
//! every Rust program.
//!
//! Many of the operators take their operands by value. In non-generic
//! contexts involving built-in types, this is usually not a problem.
//! However, using these operators in generic code, requires some
//! attention if values have to be reused as opposed to letting the operators
//! consume them. One option is to occasionally use `clone()`.
//! Another option is to rely on the types involved providing additional
//! operator implementations for references. For example, for a user-defined
//! type `T` which is supposed to support addition, it is probably a good
//! idea to have both `T` and `&T` implement the traits `Add<T>` and `Add<&T>`
//! so that generic code can be written without unnecessary cloning.
//!
//! # Example
//!
//! This example creates a `Point` struct that implements `Add` and `Sub`, and then
//! demonstrates adding and subtracting two `Point`s.
//!
//! ```rust
//! use std::ops::{Add, Sub};
//!
//! #[derive(Show)]
//! struct Point {
//!     x: int,
//!     y: int
//! }
//!
//! impl Add for Point {
//!     type Output = Point;
//!
//!     fn add(self, other: Point) -> Point {
//!         Point {x: self.x + other.x, y: self.y + other.y}
//!     }
//! }
//!
//! impl Sub for Point {
//!     type Output = Point;
//!
//!     fn sub(self, other: Point) -> Point {
//!         Point {x: self.x - other.x, y: self.y - other.y}
//!     }
//! }
//! fn main() {
//!     println!("{:?}", Point {x: 1, y: 0} + Point {x: 2, y: 3});
//!     println!("{:?}", Point {x: 1, y: 0} - Point {x: 2, y: 3});
//! }
//! ```
//!
//! See the documentation for each trait for a minimum implementation that prints
//! something to the screen.

#![stable(feature = "rust1", since = "1.0.0")]

use marker::Sized;
use fmt;

/// The `Drop` trait is used to run some code when a value goes out of scope. This
/// is sometimes called a 'destructor'.
///
/// # Example
///
/// A trivial implementation of `Drop`. The `drop` method is called when `_x` goes
/// out of scope, and therefore `main` prints `Dropping!`.
///
/// ```rust
/// struct HasDrop;
///
/// impl Drop for HasDrop {
///     fn drop(&mut self) {
///         println!("Dropping!");
///     }
/// }
///
/// fn main() {
///     let _x = HasDrop;
/// }
/// ```
#[lang="drop"]
#[stable(feature = "rust1", since = "1.0.0")]
pub trait Drop {
    /// The `drop` method, called when the value goes out of scope.
    #[stable(feature = "rust1", since = "1.0.0")]
    fn drop(&mut self);
}

// implements the unary operator "op &T"
// based on "op T" where T is expected to be `Copy`able
macro_rules! forward_ref_unop {
    (impl $imp:ident, $method:ident for $t:ty) => {
        #[unstable(feature = "core",
                   reason = "recently added, waiting for dust to settle")]
        impl<'a> $imp for &'a $t {
            type Output = <$t as $imp>::Output;

            #[inline]
            fn $method(self) -> <$t as $imp>::Output {
                $imp::$method(*self)
            }
        }
    }
}

// implements binary operators "&T op U", "T op &U", "&T op &U"
// based on "T op U" where T and U are expected to be `Copy`able
macro_rules! forward_ref_binop {
    (impl $imp:ident, $method:ident for $t:ty, $u:ty) => {
        #[unstable(feature = "core",
                   reason = "recently added, waiting for dust to settle")]
        impl<'a> $imp<$u> for &'a $t {
            type Output = <$t as $imp<$u>>::Output;

            #[inline]
            fn $method(self, other: $u) -> <$t as $imp<$u>>::Output {
                $imp::$method(*self, other)
            }
        }

        #[unstable(feature = "core",
                   reason = "recently added, waiting for dust to settle")]
        impl<'a> $imp<&'a $u> for $t {
            type Output = <$t as $imp<$u>>::Output;

            #[inline]
            fn $method(self, other: &'a $u) -> <$t as $imp<$u>>::Output {
                $imp::$method(self, *other)
            }
        }

        #[unstable(feature = "core",
                   reason = "recently added, waiting for dust to settle")]
        impl<'a, 'b> $imp<&'a $u> for &'b $t {
            type Output = <$t as $imp<$u>>::Output;

            #[inline]
            fn $method(self, other: &'a $u) -> <$t as $imp<$u>>::Output {
                $imp::$method(*self, *other)
            }
        }
    }
}

/// The `Add` trait is used to specify the functionality of `+`.
///
/// # Example
///
/// A trivial implementation of `Add`. When `Foo + Foo` happens, it ends up
/// calling `add`, and therefore, `main` prints `Adding!`.
///
/// ```rust
/// use std::ops::Add;
///
/// #[derive(Copy)]
/// struct Foo;
///
/// impl Add for Foo {
///     type Output = Foo;
///
///     fn add(self, _rhs: Foo) -> Foo {
///       println!("Adding!");
///       self
///   }
/// }
///
/// fn main() {
///   Foo + Foo;
/// }
/// ```
#[lang="add"]
#[stable(feature = "rust1", since = "1.0.0")]
pub trait Add<RHS=Self> {
    #[stable(feature = "rust1", since = "1.0.0")]
    type Output;

    /// The method for the `+` operator
    #[stable(feature = "rust1", since = "1.0.0")]
    fn add(self, rhs: RHS) -> Self::Output;
}

macro_rules! add_impl {
    ($($t:ty)*) => ($(
        #[stable(feature = "rust1", since = "1.0.0")]
        impl Add for $t {
            type Output = $t;

            #[inline]
            fn add(self, other: $t) -> $t { self + other }
        }

        forward_ref_binop! { impl Add, add for $t, $t }
    )*)
}

add_impl! { uint u8 u16 u32 u64 int i8 i16 i32 i64 f32 f64 }

/// The `Sub` trait is used to specify the functionality of `-`.
///
/// # Example
///
/// A trivial implementation of `Sub`. When `Foo - Foo` happens, it ends up
/// calling `sub`, and therefore, `main` prints `Subtracting!`.
///
/// ```rust
/// use std::ops::Sub;
///
/// #[derive(Copy)]
/// struct Foo;
///
/// impl Sub for Foo {
///     type Output = Foo;
///
///     fn sub(self, _rhs: Foo) -> Foo {
///         println!("Subtracting!");
///         self
///     }
/// }
///
/// fn main() {
///     Foo - Foo;
/// }
/// ```
#[lang="sub"]
#[stable(feature = "rust1", since = "1.0.0")]
pub trait Sub<RHS=Self> {
    #[stable(feature = "rust1", since = "1.0.0")]
    type Output;

    /// The method for the `-` operator
    #[stable(feature = "rust1", since = "1.0.0")]
    fn sub(self, rhs: RHS) -> Self::Output;
}

macro_rules! sub_impl {
    ($($t:ty)*) => ($(
        #[stable(feature = "rust1", since = "1.0.0")]
        impl Sub for $t {
            type Output = $t;

            #[inline]
            fn sub(self, other: $t) -> $t { self - other }
        }

        forward_ref_binop! { impl Sub, sub for $t, $t }
    )*)
}

sub_impl! { uint u8 u16 u32 u64 int i8 i16 i32 i64 f32 f64 }

/// The `Mul` trait is used to specify the functionality of `*`.
///
/// # Example
///
/// A trivial implementation of `Mul`. When `Foo * Foo` happens, it ends up
/// calling `mul`, and therefore, `main` prints `Multiplying!`.
///
/// ```rust
/// use std::ops::Mul;
///
/// #[derive(Copy)]
/// struct Foo;
///
/// impl Mul for Foo {
///     type Output = Foo;
///
///     fn mul(self, _rhs: Foo) -> Foo {
///         println!("Multiplying!");
///         self
///     }
/// }
///
/// fn main() {
///     Foo * Foo;
/// }
/// ```
#[lang="mul"]
#[stable(feature = "rust1", since = "1.0.0")]
pub trait Mul<RHS=Self> {
    #[stable(feature = "rust1", since = "1.0.0")]
    type Output;

    /// The method for the `*` operator
    #[stable(feature = "rust1", since = "1.0.0")]
    fn mul(self, rhs: RHS) -> Self::Output;
}

macro_rules! mul_impl {
    ($($t:ty)*) => ($(
        #[stable(feature = "rust1", since = "1.0.0")]
        impl Mul for $t {
            type Output = $t;

            #[inline]
            fn mul(self, other: $t) -> $t { self * other }
        }

        forward_ref_binop! { impl Mul, mul for $t, $t }
    )*)
}

mul_impl! { uint u8 u16 u32 u64 int i8 i16 i32 i64 f32 f64 }

/// The `Div` trait is used to specify the functionality of `/`.
///
/// # Example
///
/// A trivial implementation of `Div`. When `Foo / Foo` happens, it ends up
/// calling `div`, and therefore, `main` prints `Dividing!`.
///
/// ```
/// use std::ops::Div;
///
/// #[derive(Copy)]
/// struct Foo;
///
/// impl Div for Foo {
///     type Output = Foo;
///
///     fn div(self, _rhs: Foo) -> Foo {
///         println!("Dividing!");
///         self
///     }
/// }
///
/// fn main() {
///     Foo / Foo;
/// }
/// ```
#[lang="div"]
#[stable(feature = "rust1", since = "1.0.0")]
pub trait Div<RHS=Self> {
    #[stable(feature = "rust1", since = "1.0.0")]
    type Output;

    /// The method for the `/` operator
    #[stable(feature = "rust1", since = "1.0.0")]
    fn div(self, rhs: RHS) -> Self::Output;
}

macro_rules! div_impl {
    ($($t:ty)*) => ($(
        #[stable(feature = "rust1", since = "1.0.0")]
        impl Div for $t {
            type Output = $t;

            #[inline]
            fn div(self, other: $t) -> $t { self / other }
        }

        forward_ref_binop! { impl Div, div for $t, $t }
    )*)
}

div_impl! { uint u8 u16 u32 u64 int i8 i16 i32 i64 f32 f64 }

/// The `Rem` trait is used to specify the functionality of `%`.
///
/// # Example
///
/// A trivial implementation of `Rem`. When `Foo % Foo` happens, it ends up
/// calling `rem`, and therefore, `main` prints `Remainder-ing!`.
///
/// ```
/// use std::ops::Rem;
///
/// #[derive(Copy)]
/// struct Foo;
///
/// impl Rem for Foo {
///     type Output = Foo;
///
///     fn rem(self, _rhs: Foo) -> Foo {
///         println!("Remainder-ing!");
///         self
///     }
/// }
///
/// fn main() {
///     Foo % Foo;
/// }
/// ```
#[lang="rem"]
#[stable(feature = "rust1", since = "1.0.0")]
pub trait Rem<RHS=Self> {
    #[stable(feature = "rust1", since = "1.0.0")]
    type Output = Self;

    /// The method for the `%` operator
    #[stable(feature = "rust1", since = "1.0.0")]
    fn rem(self, rhs: RHS) -> Self::Output;
}

macro_rules! rem_impl {
    ($($t:ty)*) => ($(
        #[stable(feature = "rust1", since = "1.0.0")]
        impl Rem for $t {
            type Output = $t;

            #[inline]
            fn rem(self, other: $t) -> $t { self % other }
        }

        forward_ref_binop! { impl Rem, rem for $t, $t }
    )*)
}

macro_rules! rem_float_impl {
    ($t:ty, $fmod:ident) => {
        #[stable(feature = "rust1", since = "1.0.0")]
        impl Rem for $t {
            type Output = $t;

            #[inline]
            fn rem(self, other: $t) -> $t {
                extern { fn $fmod(a: $t, b: $t) -> $t; }
                unsafe { $fmod(self, other) }
            }
        }

        forward_ref_binop! { impl Rem, rem for $t, $t }
    }
}

rem_impl! { uint u8 u16 u32 u64 int i8 i16 i32 i64 }
rem_float_impl! { f32, fmodf }
rem_float_impl! { f64, fmod }

/// The `Neg` trait is used to specify the functionality of unary `-`.
///
/// # Example
///
/// A trivial implementation of `Neg`. When `-Foo` happens, it ends up calling
/// `neg`, and therefore, `main` prints `Negating!`.
///
/// ```
/// use std::ops::Neg;
///
/// struct Foo;
///
/// impl Copy for Foo {}
///
/// impl Neg for Foo {
///     type Output = Foo;
///
///     fn neg(self) -> Foo {
///         println!("Negating!");
///         self
///     }
/// }
///
/// fn main() {
///     -Foo;
/// }
/// ```
#[lang="neg"]
#[stable(feature = "rust1", since = "1.0.0")]
pub trait Neg {
    #[stable(feature = "rust1", since = "1.0.0")]
    type Output;

    /// The method for the unary `-` operator
    #[stable(feature = "rust1", since = "1.0.0")]
    fn neg(self) -> Self::Output;
}

macro_rules! neg_impl {
    ($($t:ty)*) => ($(
        #[stable(feature = "rust1", since = "1.0.0")]
        impl Neg for $t {
            #[stable(feature = "rust1", since = "1.0.0")]
            type Output = $t;

            #[inline]
            #[stable(feature = "rust1", since = "1.0.0")]
            fn neg(self) -> $t { -self }
        }

        forward_ref_unop! { impl Neg, neg for $t }
    )*)
}

macro_rules! neg_uint_impl {
    ($t:ty, $t_signed:ty) => {
        #[stable(feature = "rust1", since = "1.0.0")]
        impl Neg for $t {
            type Output = $t;

            #[inline]
            fn neg(self) -> $t { -(self as $t_signed) as $t }
        }

        forward_ref_unop! { impl Neg, neg for $t }
    }
}

neg_impl! { int i8 i16 i32 i64 f32 f64 }

neg_uint_impl! { uint, int }
neg_uint_impl! { u8, i8 }
neg_uint_impl! { u16, i16 }
neg_uint_impl! { u32, i32 }
neg_uint_impl! { u64, i64 }


/// The `Not` trait is used to specify the functionality of unary `!`.
///
/// # Example
///
/// A trivial implementation of `Not`. When `!Foo` happens, it ends up calling
/// `not`, and therefore, `main` prints `Not-ing!`.
///
/// ```
/// use std::ops::Not;
///
/// struct Foo;
///
/// impl Copy for Foo {}
///
/// impl Not for Foo {
///     type Output = Foo;
///
///     fn not(self) -> Foo {
///         println!("Not-ing!");
///         self
///     }
/// }
///
/// fn main() {
///     !Foo;
/// }
/// ```
#[lang="not"]
#[stable(feature = "rust1", since = "1.0.0")]
pub trait Not {
    #[stable(feature = "rust1", since = "1.0.0")]
    type Output;

    /// The method for the unary `!` operator
    #[stable(feature = "rust1", since = "1.0.0")]
    fn not(self) -> Self::Output;
}

macro_rules! not_impl {
    ($($t:ty)*) => ($(
        #[stable(feature = "rust1", since = "1.0.0")]
        impl Not for $t {
            type Output = $t;

            #[inline]
            fn not(self) -> $t { !self }
        }

        forward_ref_unop! { impl Not, not for $t }
    )*)
}

not_impl! { bool uint u8 u16 u32 u64 int i8 i16 i32 i64 }

/// The `BitAnd` trait is used to specify the functionality of `&`.
///
/// # Example
///
/// A trivial implementation of `BitAnd`. When `Foo & Foo` happens, it ends up
/// calling `bitand`, and therefore, `main` prints `Bitwise And-ing!`.
///
/// ```
/// use std::ops::BitAnd;
///
/// #[derive(Copy)]
/// struct Foo;
///
/// impl BitAnd for Foo {
///     type Output = Foo;
///
///     fn bitand(self, _rhs: Foo) -> Foo {
///         println!("Bitwise And-ing!");
///         self
///     }
/// }
///
/// fn main() {
///     Foo & Foo;
/// }
/// ```
#[lang="bitand"]
#[stable(feature = "rust1", since = "1.0.0")]
pub trait BitAnd<RHS=Self> {
    #[stable(feature = "rust1", since = "1.0.0")]
    type Output;

    /// The method for the `&` operator
    #[stable(feature = "rust1", since = "1.0.0")]
    fn bitand(self, rhs: RHS) -> Self::Output;
}

macro_rules! bitand_impl {
    ($($t:ty)*) => ($(
        #[stable(feature = "rust1", since = "1.0.0")]
        impl BitAnd for $t {
            type Output = $t;

            #[inline]
            fn bitand(self, rhs: $t) -> $t { self & rhs }
        }

        forward_ref_binop! { impl BitAnd, bitand for $t, $t }
    )*)
}

bitand_impl! { bool uint u8 u16 u32 u64 int i8 i16 i32 i64 }

/// The `BitOr` trait is used to specify the functionality of `|`.
///
/// # Example
///
/// A trivial implementation of `BitOr`. When `Foo | Foo` happens, it ends up
/// calling `bitor`, and therefore, `main` prints `Bitwise Or-ing!`.
///
/// ```
/// use std::ops::BitOr;
///
/// #[derive(Copy)]
/// struct Foo;
///
/// impl BitOr for Foo {
///     type Output = Foo;
///
///     fn bitor(self, _rhs: Foo) -> Foo {
///         println!("Bitwise Or-ing!");
///         self
///     }
/// }
///
/// fn main() {
///     Foo | Foo;
/// }
/// ```
#[lang="bitor"]
#[stable(feature = "rust1", since = "1.0.0")]
pub trait BitOr<RHS=Self> {
    #[stable(feature = "rust1", since = "1.0.0")]
    type Output;

    /// The method for the `|` operator
    #[stable(feature = "rust1", since = "1.0.0")]
    fn bitor(self, rhs: RHS) -> Self::Output;
}

macro_rules! bitor_impl {
    ($($t:ty)*) => ($(
        #[stable(feature = "rust1", since = "1.0.0")]
        impl BitOr for $t {
            type Output = $t;

            #[inline]
            fn bitor(self, rhs: $t) -> $t { self | rhs }
        }

        forward_ref_binop! { impl BitOr, bitor for $t, $t }
    )*)
}

bitor_impl! { bool uint u8 u16 u32 u64 int i8 i16 i32 i64 }

/// The `BitXor` trait is used to specify the functionality of `^`.
///
/// # Example
///
/// A trivial implementation of `BitXor`. When `Foo ^ Foo` happens, it ends up
/// calling `bitxor`, and therefore, `main` prints `Bitwise Xor-ing!`.
///
/// ```
/// use std::ops::BitXor;
///
/// #[derive(Copy)]
/// struct Foo;
///
/// impl BitXor for Foo {
///     type Output = Foo;
///
///     fn bitxor(self, _rhs: Foo) -> Foo {
///         println!("Bitwise Xor-ing!");
///         self
///     }
/// }
///
/// fn main() {
///     Foo ^ Foo;
/// }
/// ```
#[lang="bitxor"]
#[stable(feature = "rust1", since = "1.0.0")]
pub trait BitXor<RHS=Self> {
    #[stable(feature = "rust1", since = "1.0.0")]
    type Output;

    /// The method for the `^` operator
    #[stable(feature = "rust1", since = "1.0.0")]
    fn bitxor(self, rhs: RHS) -> Self::Output;
}

macro_rules! bitxor_impl {
    ($($t:ty)*) => ($(
        #[stable(feature = "rust1", since = "1.0.0")]
        impl BitXor for $t {
            type Output = $t;

            #[inline]
            fn bitxor(self, other: $t) -> $t { self ^ other }
        }

        forward_ref_binop! { impl BitXor, bitxor for $t, $t }
    )*)
}

bitxor_impl! { bool uint u8 u16 u32 u64 int i8 i16 i32 i64 }

/// The `Shl` trait is used to specify the functionality of `<<`.
///
/// # Example
///
/// A trivial implementation of `Shl`. When `Foo << Foo` happens, it ends up
/// calling `shl`, and therefore, `main` prints `Shifting left!`.
///
/// ```
/// use std::ops::Shl;
///
/// #[derive(Copy)]
/// struct Foo;
///
/// impl Shl<Foo> for Foo {
///     type Output = Foo;
///
///     fn shl(self, _rhs: Foo) -> Foo {
///         println!("Shifting left!");
///         self
///     }
/// }
///
/// fn main() {
///     Foo << Foo;
/// }
/// ```
#[lang="shl"]
#[stable(feature = "rust1", since = "1.0.0")]
pub trait Shl<RHS> {
    #[stable(feature = "rust1", since = "1.0.0")]
    type Output;

    /// The method for the `<<` operator
    #[stable(feature = "rust1", since = "1.0.0")]
    fn shl(self, rhs: RHS) -> Self::Output;
}

macro_rules! shl_impl {
    ($t:ty, $f:ty) => (
        #[stable(feature = "rust1", since = "1.0.0")]
        impl Shl<$f> for $t {
            type Output = $t;

            #[inline]
            fn shl(self, other: $f) -> $t {
                self << other
            }
        }

        forward_ref_binop! { impl Shl, shl for $t, $f }
    )
}

macro_rules! shl_impl_all {
    ($($t:ty)*) => ($(
        shl_impl! { $t, u8 }
        shl_impl! { $t, u16 }
        shl_impl! { $t, u32 }
        shl_impl! { $t, u64 }
        shl_impl! { $t, usize }

        shl_impl! { $t, i8 }
        shl_impl! { $t, i16 }
        shl_impl! { $t, i32 }
        shl_impl! { $t, i64 }
        shl_impl! { $t, isize }
    )*)
}

shl_impl_all! { u8 u16 u32 u64 usize i8 i16 i32 i64 isize }

/// The `Shr` trait is used to specify the functionality of `>>`.
///
/// # Example
///
/// A trivial implementation of `Shr`. When `Foo >> Foo` happens, it ends up
/// calling `shr`, and therefore, `main` prints `Shifting right!`.
///
/// ```
/// use std::ops::Shr;
///
/// #[derive(Copy)]
/// struct Foo;
///
/// impl Shr<Foo> for Foo {
///     type Output = Foo;
///
///     fn shr(self, _rhs: Foo) -> Foo {
///         println!("Shifting right!");
///         self
///     }
/// }
///
/// fn main() {
///     Foo >> Foo;
/// }
/// ```
#[lang="shr"]
#[stable(feature = "rust1", since = "1.0.0")]
pub trait Shr<RHS> {
    #[stable(feature = "rust1", since = "1.0.0")]
    type Output;

    /// The method for the `>>` operator
    #[stable(feature = "rust1", since = "1.0.0")]
    fn shr(self, rhs: RHS) -> Self::Output;
}

macro_rules! shr_impl {
    ($t:ty, $f:ty) => (
        impl Shr<$f> for $t {
            type Output = $t;

            #[inline]
            fn shr(self, other: $f) -> $t {
                self >> other
            }
        }

        forward_ref_binop! { impl Shr, shr for $t, $f }
    )
}

macro_rules! shr_impl_all {
    ($($t:ty)*) => ($(
        shr_impl! { $t, u8 }
        shr_impl! { $t, u16 }
        shr_impl! { $t, u32 }
        shr_impl! { $t, u64 }
        shr_impl! { $t, usize }

        shr_impl! { $t, i8 }
        shr_impl! { $t, i16 }
        shr_impl! { $t, i32 }
        shr_impl! { $t, i64 }
        shr_impl! { $t, isize }
    )*)
}

shr_impl_all! { u8 u16 u32 u64 usize i8 i16 i32 i64 isize }

/// The `Index` trait is used to specify the functionality of indexing operations
/// like `arr[idx]` when used in an immutable context.
///
/// # Example
///
/// A trivial implementation of `Index`. When `Foo[Bar]` happens, it ends up
/// calling `index`, and therefore, `main` prints `Indexing!`.
///
/// ```
/// use std::ops::Index;
///
/// #[derive(Copy)]
/// struct Foo;
/// struct Bar;
///
/// impl Index<Bar> for Foo {
///     type Output = Foo;
///
///     fn index<'a>(&'a self, _index: &Bar) -> &'a Foo {
///         println!("Indexing!");
///         self
///     }
/// }
///
/// fn main() {
///     Foo[Bar];
/// }
/// ```
#[lang="index"]
#[stable]
pub trait Index<Index: ?Sized> {
    type Output: ?Sized;

    /// The method for the indexing (`Foo[Bar]`) operation
    #[stable]
    fn index<'a>(&'a self, index: &Index) -> &'a Self::Output;
}

/// The `IndexMut` trait is used to specify the functionality of indexing
/// operations like `arr[idx]`, when used in a mutable context.
///
/// # Example
///
/// A trivial implementation of `IndexMut`. When `Foo[Bar]` happens, it ends up
/// calling `index_mut`, and therefore, `main` prints `Indexing!`.
///
/// ```
/// use std::ops::IndexMut;
///
/// #[derive(Copy)]
/// struct Foo;
/// struct Bar;
///
/// impl IndexMut<Bar> for Foo {
///     type Output = Foo;
///
///     fn index_mut<'a>(&'a mut self, _index: &Bar) -> &'a mut Foo {
///         println!("Indexing!");
///         self
///     }
/// }
///
/// fn main() {
///     &mut Foo[Bar];
/// }
/// ```
#[lang="index_mut"]
#[stable]
pub trait IndexMut<Index: ?Sized> {
    type Output: ?Sized;

    /// The method for the indexing (`Foo[Bar]`) operation
    #[stable]
    fn index_mut<'a>(&'a mut self, index: &Index) -> &'a mut Self::Output;
}

/// An unbounded range.
#[derive(Copy, Clone, PartialEq, Eq)]
#[lang="full_range"]
<<<<<<< HEAD
#[unstable(feature = "core", reason = "API still in development")]
pub struct FullRange;

#[unstable(feature = "core", reason = "API still in development")]
impl fmt::Show for FullRange {
=======
#[unstable = "may be renamed to RangeFull"]
pub struct FullRange;

#[stable]
impl fmt::Debug for FullRange {
>>>>>>> 0430a43d
    fn fmt(&self, fmt: &mut fmt::Formatter) -> fmt::Result {
        fmt::Debug::fmt("..", fmt)
    }
}

/// A (half-open) range which is bounded at both ends.
#[derive(Copy, Clone, PartialEq, Eq)]
#[lang="range"]
<<<<<<< HEAD
#[unstable(feature = "core", reason = "API still in development")]
=======
#[stable]
>>>>>>> 0430a43d
pub struct Range<Idx> {
    /// The lower bound of the range (inclusive).
    pub start: Idx,
    /// The upper bound of the range (exclusive).
    pub end: Idx,
}

<<<<<<< HEAD
#[unstable(feature = "core", reason = "API still in development")]
impl<Idx: Clone + Step> Iterator for Range<Idx> {
    type Item = Idx;

    #[inline]
    fn next(&mut self) -> Option<Idx> {
        if self.start < self.end {
            let result = self.start.clone();
            self.start.step();
            return Some(result);
        }

        return None;
    }

    #[inline]
    fn size_hint(&self) -> (uint, Option<uint>) {
        if let Some(hint) = Step::steps_between(&self.start, &self.end) {
            (hint, Some(hint))
        } else {
            (0, None)
        }
    }
}

#[unstable(feature = "core", reason = "API still in development")]
impl<Idx: Clone + Step> DoubleEndedIterator for Range<Idx> {
    #[inline]
    fn next_back(&mut self) -> Option<Idx> {
        if self.start < self.end {
            self.end.step_back();
            return Some(self.end.clone());
        }

        return None;
    }
}

#[unstable(feature = "core", reason = "API still in development")]
impl<Idx: Clone + Step> ExactSizeIterator for Range<Idx> {}

#[unstable(feature = "core", reason = "API still in development")]
impl<Idx: fmt::Show> fmt::Show for Range<Idx> {
=======
#[stable]
impl<Idx: fmt::Debug> fmt::Debug for Range<Idx> {
>>>>>>> 0430a43d
    fn fmt(&self, fmt: &mut fmt::Formatter) -> fmt::Result {
        write!(fmt, "{:?}..{:?}", self.start, self.end)
    }
}

/// A range which is only bounded below.
#[derive(Copy, Clone, PartialEq, Eq)]
#[lang="range_from"]
<<<<<<< HEAD
#[unstable(feature = "core", reason = "API still in development")]
=======
#[stable]
>>>>>>> 0430a43d
pub struct RangeFrom<Idx> {
    /// The lower bound of the range (inclusive).
    pub start: Idx,
}

<<<<<<< HEAD
#[unstable(feature = "core", reason = "API still in development")]
impl<Idx: Clone + Step> Iterator for RangeFrom<Idx> {
    type Item = Idx;
=======
>>>>>>> 0430a43d


<<<<<<< HEAD
#[unstable(feature = "core", reason = "API still in development")]
impl<Idx: fmt::Show> fmt::Show for RangeFrom<Idx> {
=======
#[stable]
impl<Idx: fmt::Debug> fmt::Debug for RangeFrom<Idx> {
>>>>>>> 0430a43d
    fn fmt(&self, fmt: &mut fmt::Formatter) -> fmt::Result {
        write!(fmt, "{:?}..", self.start)
    }
}

/// A range which is only bounded above.
#[derive(Copy, Clone, PartialEq, Eq)]
#[lang="range_to"]
<<<<<<< HEAD
#[unstable(feature = "core", reason = "API still in development")]
=======
#[stable]
>>>>>>> 0430a43d
pub struct RangeTo<Idx> {
    /// The upper bound of the range (exclusive).
    pub end: Idx,
}

<<<<<<< HEAD
#[unstable(feature = "core", reason = "API still in development")]
impl<Idx: fmt::Show> fmt::Show for RangeTo<Idx> {
=======
#[stable]
impl<Idx: fmt::Debug> fmt::Debug for RangeTo<Idx> {
>>>>>>> 0430a43d
    fn fmt(&self, fmt: &mut fmt::Formatter) -> fmt::Result {
        write!(fmt, "..{:?}", self.end)
    }
}


/// The `Deref` trait is used to specify the functionality of dereferencing
/// operations like `*v`.
///
/// # Example
///
/// A struct with a single field which is accessible via dereferencing the
/// struct.
///
/// ```
/// use std::ops::Deref;
///
/// struct DerefExample<T> {
///     value: T
/// }
///
/// impl<T> Deref for DerefExample<T> {
///     type Target = T;
///
///     fn deref<'a>(&'a self) -> &'a T {
///         &self.value
///     }
/// }
///
/// fn main() {
///     let x = DerefExample { value: 'a' };
///     assert_eq!('a', *x);
/// }
/// ```
#[lang="deref"]
#[stable(feature = "rust1", since = "1.0.0")]
pub trait Deref {
    #[stable(feature = "rust1", since = "1.0.0")]
    type Target: ?Sized;

    /// The method called to dereference a value
    #[stable(feature = "rust1", since = "1.0.0")]
    fn deref<'a>(&'a self) -> &'a Self::Target;
}

#[stable(feature = "rust1", since = "1.0.0")]
impl<'a, T: ?Sized> Deref for &'a T {
    type Target = T;

    fn deref(&self) -> &T { *self }
}

#[stable(feature = "rust1", since = "1.0.0")]
impl<'a, T: ?Sized> Deref for &'a mut T {
    type Target = T;

    fn deref(&self) -> &T { *self }
}

/// The `DerefMut` trait is used to specify the functionality of dereferencing
/// mutably like `*v = 1;`
///
/// # Example
///
/// A struct with a single field which is modifiable via dereferencing the
/// struct.
///
/// ```
/// use std::ops::{Deref, DerefMut};
///
/// struct DerefMutExample<T> {
///     value: T
/// }
///
/// impl<T> Deref for DerefMutExample<T> {
///     type Target = T;
///
///     fn deref<'a>(&'a self) -> &'a T {
///         &self.value
///     }
/// }
///
/// impl<T> DerefMut for DerefMutExample<T> {
///     fn deref_mut<'a>(&'a mut self) -> &'a mut T {
///         &mut self.value
///     }
/// }
///
/// fn main() {
///     let mut x = DerefMutExample { value: 'a' };
///     *x = 'b';
///     assert_eq!('b', *x);
/// }
/// ```
#[lang="deref_mut"]
#[stable(feature = "rust1", since = "1.0.0")]
pub trait DerefMut: Deref {
    /// The method called to mutably dereference a value
    #[stable(feature = "rust1", since = "1.0.0")]
    fn deref_mut<'a>(&'a mut self) -> &'a mut Self::Target;
}

#[stable(feature = "rust1", since = "1.0.0")]
impl<'a, T: ?Sized> DerefMut for &'a mut T {
    fn deref_mut(&mut self) -> &mut T { *self }
}

/// A version of the call operator that takes an immutable receiver.
#[lang="fn"]
#[unstable(feature = "core",
           reason = "uncertain about variadic generics, input versus associated types")]
pub trait Fn<Args,Result> {
    /// This is called when the call operator is used.
    extern "rust-call" fn call(&self, args: Args) -> Result;
}

/// A version of the call operator that takes a mutable receiver.
#[lang="fn_mut"]
#[unstable(feature = "core",
           reason = "uncertain about variadic generics, input versus associated types")]
pub trait FnMut<Args,Result> {
    /// This is called when the call operator is used.
    extern "rust-call" fn call_mut(&mut self, args: Args) -> Result;
}

/// A version of the call operator that takes a by-value receiver.
#[lang="fn_once"]
#[unstable(feature = "core",
           reason = "uncertain about variadic generics, input versus associated types")]
pub trait FnOnce<Args,Result> {
    /// This is called when the call operator is used.
    extern "rust-call" fn call_once(self, args: Args) -> Result;
}

impl<F: ?Sized, A, R> FnMut<A, R> for F
    where F : Fn<A, R>
{
    extern "rust-call" fn call_mut(&mut self, args: A) -> R {
        self.call(args)
    }
}

impl<F,A,R> FnOnce<A,R> for F
    where F : FnMut<A,R>
{
    extern "rust-call" fn call_once(mut self, args: A) -> R {
        self.call_mut(args)
    }
}<|MERGE_RESOLUTION|>--- conflicted
+++ resolved
@@ -899,12 +899,12 @@
 /// }
 /// ```
 #[lang="index"]
-#[stable]
+#[stable(feature = "rust1", since = "1.0.0")]
 pub trait Index<Index: ?Sized> {
     type Output: ?Sized;
 
     /// The method for the indexing (`Foo[Bar]`) operation
-    #[stable]
+    #[stable(feature = "rust1", since = "1.0.0")]
     fn index<'a>(&'a self, index: &Index) -> &'a Self::Output;
 }
 
@@ -937,31 +937,23 @@
 /// }
 /// ```
 #[lang="index_mut"]
-#[stable]
+#[stable(feature = "rust1", since = "1.0.0")]
 pub trait IndexMut<Index: ?Sized> {
     type Output: ?Sized;
 
     /// The method for the indexing (`Foo[Bar]`) operation
-    #[stable]
+    #[stable(feature = "rust1", since = "1.0.0")]
     fn index_mut<'a>(&'a mut self, index: &Index) -> &'a mut Self::Output;
 }
 
 /// An unbounded range.
 #[derive(Copy, Clone, PartialEq, Eq)]
 #[lang="full_range"]
-<<<<<<< HEAD
-#[unstable(feature = "core", reason = "API still in development")]
+#[unstable(feature = "core", reason  = "may be renamed to RangeFull")]
 pub struct FullRange;
 
-#[unstable(feature = "core", reason = "API still in development")]
-impl fmt::Show for FullRange {
-=======
-#[unstable = "may be renamed to RangeFull"]
-pub struct FullRange;
-
-#[stable]
+#[stable(feature = "rust1", since = "1.0.0")]
 impl fmt::Debug for FullRange {
->>>>>>> 0430a43d
     fn fmt(&self, fmt: &mut fmt::Formatter) -> fmt::Result {
         fmt::Debug::fmt("..", fmt)
     }
@@ -970,11 +962,7 @@
 /// A (half-open) range which is bounded at both ends.
 #[derive(Copy, Clone, PartialEq, Eq)]
 #[lang="range"]
-<<<<<<< HEAD
-#[unstable(feature = "core", reason = "API still in development")]
-=======
-#[stable]
->>>>>>> 0430a43d
+#[stable(feature = "rust1", since = "1.0.0")]
 pub struct Range<Idx> {
     /// The lower bound of the range (inclusive).
     pub start: Idx,
@@ -982,54 +970,8 @@
     pub end: Idx,
 }
 
-<<<<<<< HEAD
-#[unstable(feature = "core", reason = "API still in development")]
-impl<Idx: Clone + Step> Iterator for Range<Idx> {
-    type Item = Idx;
-
-    #[inline]
-    fn next(&mut self) -> Option<Idx> {
-        if self.start < self.end {
-            let result = self.start.clone();
-            self.start.step();
-            return Some(result);
-        }
-
-        return None;
-    }
-
-    #[inline]
-    fn size_hint(&self) -> (uint, Option<uint>) {
-        if let Some(hint) = Step::steps_between(&self.start, &self.end) {
-            (hint, Some(hint))
-        } else {
-            (0, None)
-        }
-    }
-}
-
-#[unstable(feature = "core", reason = "API still in development")]
-impl<Idx: Clone + Step> DoubleEndedIterator for Range<Idx> {
-    #[inline]
-    fn next_back(&mut self) -> Option<Idx> {
-        if self.start < self.end {
-            self.end.step_back();
-            return Some(self.end.clone());
-        }
-
-        return None;
-    }
-}
-
-#[unstable(feature = "core", reason = "API still in development")]
-impl<Idx: Clone + Step> ExactSizeIterator for Range<Idx> {}
-
-#[unstable(feature = "core", reason = "API still in development")]
-impl<Idx: fmt::Show> fmt::Show for Range<Idx> {
-=======
-#[stable]
+#[stable(feature = "rust1", since = "1.0.0")]
 impl<Idx: fmt::Debug> fmt::Debug for Range<Idx> {
->>>>>>> 0430a43d
     fn fmt(&self, fmt: &mut fmt::Formatter) -> fmt::Result {
         write!(fmt, "{:?}..{:?}", self.start, self.end)
     }
@@ -1038,31 +980,16 @@
 /// A range which is only bounded below.
 #[derive(Copy, Clone, PartialEq, Eq)]
 #[lang="range_from"]
-<<<<<<< HEAD
-#[unstable(feature = "core", reason = "API still in development")]
-=======
-#[stable]
->>>>>>> 0430a43d
+#[stable(feature = "rust1", since = "1.0.0")]
 pub struct RangeFrom<Idx> {
     /// The lower bound of the range (inclusive).
     pub start: Idx,
 }
 
-<<<<<<< HEAD
-#[unstable(feature = "core", reason = "API still in development")]
-impl<Idx: Clone + Step> Iterator for RangeFrom<Idx> {
-    type Item = Idx;
-=======
->>>>>>> 0430a43d
-
-
-<<<<<<< HEAD
-#[unstable(feature = "core", reason = "API still in development")]
-impl<Idx: fmt::Show> fmt::Show for RangeFrom<Idx> {
-=======
-#[stable]
+
+
+#[stable(feature = "rust1", since = "1.0.0")]
 impl<Idx: fmt::Debug> fmt::Debug for RangeFrom<Idx> {
->>>>>>> 0430a43d
     fn fmt(&self, fmt: &mut fmt::Formatter) -> fmt::Result {
         write!(fmt, "{:?}..", self.start)
     }
@@ -1071,23 +998,14 @@
 /// A range which is only bounded above.
 #[derive(Copy, Clone, PartialEq, Eq)]
 #[lang="range_to"]
-<<<<<<< HEAD
-#[unstable(feature = "core", reason = "API still in development")]
-=======
-#[stable]
->>>>>>> 0430a43d
+#[stable(feature = "rust1", since = "1.0.0")]
 pub struct RangeTo<Idx> {
     /// The upper bound of the range (exclusive).
     pub end: Idx,
 }
 
-<<<<<<< HEAD
-#[unstable(feature = "core", reason = "API still in development")]
-impl<Idx: fmt::Show> fmt::Show for RangeTo<Idx> {
-=======
-#[stable]
+#[stable(feature = "rust1", since = "1.0.0")]
 impl<Idx: fmt::Debug> fmt::Debug for RangeTo<Idx> {
->>>>>>> 0430a43d
     fn fmt(&self, fmt: &mut fmt::Formatter) -> fmt::Result {
         write!(fmt, "..{:?}", self.end)
     }
